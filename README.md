[![Documentation Status](https://readthedocs.org/projects/slowquant/badge/?version=latest)](http://slowquant.readthedocs.io/en/latest/?badge=latest)

# SlowQuant

![SlowQuant logo](https://cloud.githubusercontent.com/assets/11976167/26658726/5e125b02-466c-11e7-8790-8412789fc9fb.jpg)

SlowQuant is a molecular quantum chemistry program written in Python for classic and quantum computing.
Its specialty is unitary coupled cluster and (time-dependent) linear response in various novel parametrization schemes.
Even the computational demanding parts are written in Python, so it lacks speed, thus the name SlowQuant.

Documentation can be found at:

http://slowquant.readthedocs.io/en/latest/

## Quantum Computing, Variational Quantum Eigensolver

- tUCCSD (trotterized UCCSD through Qiskit)
- fUCCSD (factorized UCCSD)
- tUPS (tiled Unitary Product State)
- Naive Linear Response SD, with singlet spin-adapted operators
- Projected Linear Response SD, with singlet spin-adapted operators

These features are also implemented with the active-space approximation and orbital-optimization.
Suitable for ideal simulator, shot noise simulator, or quantum hardware via IBM Quantum Hub (Interface via Qiskit)

## Conventional Computing, Unitary Coupled Cluster

Current implementation supports:

- UCCSD, spin-adapted operators
- UCCSDTQ56
- Linear Response SD, spin-adapted operators
- Linear Response SDTQ56

These features are also implemented with the active-space approximation and orbital-optimization.

## Usual features

SlowQuant also got some conventional methods, such as Hartree-Fock and molecular integrals.
Just use [PySCF](https://github.com/pyscf/pyscf) instead.

## Cited in

<<<<<<< HEAD
- Kjellgren, Erik Rosendahl, et al. "Divergences in classical and quantum linear response and equation of motion formulations." arXiv preprint arXiv:2406.17141 (2024).
- von Buchwald, Theo Juncker, et al. "Reduced density matrix formulation of quantum linear response." arXiv preprint arXiv:2404.16586 (2024).
- Chan, Matthew, et al. "The tale of HORTON: Lessons learned in a decade of scientific software development." The Journal of Chemical Physics 160.16 (2024).
- Ziems, Karl Michael, et al. "Which options exist for NISQ-friendly linear response formulations?." Journal of Chemical Theory and Computation (2024).
=======
- Kjellgren, E. R., Ziems, K. M., Reinholdt, P., Sauer, S., Coriani, S., & Kongsted, J. (2025). Exact closed-form expression for unitary spin-adapted fermionic singlet double excitation operators. arXiv preprint arXiv:2505.00883.
- Jensen, P. W., Hedemark, G. S., Ziems, K. M., Kjellgren, E. R., Reinholdt, P., Knecht, S., ... & Sauer, S. (2025). Hyperfine Coupling Constants on Quantum Computers: Performance, Errors, and Future Prospects. arXiv preprint arXiv:2503.09214.
- Ziems, K. M., Kjellgren, E. R., Sauer, S. P., Kongsted, J., & Coriani, S. (2025). Understanding and mitigating noise in molecular quantum linear response for spectroscopic properties on quantum computers. Chemical Science.
- Kjellgren, E. R., Reinholdt, P., Ziems, K. M., Sauer, S., Coriani, S., & Kongsted, J. (2024). Divergences in classical and quantum linear response and equation of motion formulations. The Journal of Chemical Physics, 161(12).
- von Buchwald, T. J., Ziems, K. M., Kjellgren, E. R., Sauer, S. P., Kongsted, J., & Coriani, S. (2024). Reduced density matrix formulation of quantum linear response. Journal of Chemical Theory and Computation, 20(16), 7093-7101.
- Chan, M., Verstraelen, T., Tehrani, A., Richer, M., Yang, X. D., Kim, T. D., ... & Ayers, P. W. (2024). The tale of HORTON: Lessons learned in a decade of scientific software development. The Journal of Chemical Physics, 160(16).
- Ziems, K. M., Kjellgren, E. R., Reinholdt, P., Jensen, P. W., Sauer, S. P., Kongsted, J., & Coriani, S. (2024). Which options exist for NISQ-friendly linear response formulations?. Journal of Chemical Theory and Computation, 20(9), 3551-3565.
>>>>>>> fbde08b7
- Chaves, B. D. P. G. (2023). Desenvolvimentos em python aplicados ao ensino da química quântica.
- Lehtola, S., & Karttunen, A. J. (2022). Free and open source software for computational chemistry education. Wiley Interdisciplinary Reviews: Computational Molecular Science, 12(5), e1610.

## Feature Graveyard

| Feature                                        | Last living commit                       |
|------------------------------------------------|------------------------------------------|
| RDM trace correction quantum wave function     | e26074fc8aae8dc0f6528308022ad265c5ca18bc |
| No submatrix saving in proj and all-proj LR    | 3f5df6818c4dbbb2b54606d0a1a4e00badfb766d |
| Approxmiate Hermitification in linear response | 3f5df6818c4dbbb2b54606d0a1a4e00badfb766d |
| Approxmiate linear response formalism          | 3f5df6818c4dbbb2b54606d0a1a4e00badfb766d |
| KS-DFT                                         | 1b9c5669ab72dfceee0a69c8dca1c67dd4b31bfd |
| MP2                                            | 46bf811dfcf217ce0c37ddec77d34ef00da769c3 |
| RPA                                            | 46bf811dfcf217ce0c37ddec77d34ef00da769c3 |
| Geometry Optimization                          | 46bf811dfcf217ce0c37ddec77d34ef00da769c3 |
| CIS                                            | 46bf811dfcf217ce0c37ddec77d34ef00da769c3 |
| CCSD                                           | 46bf811dfcf217ce0c37ddec77d34ef00da769c3 |
| CCSD(T)                                        | 46bf811dfcf217ce0c37ddec77d34ef00da769c3 |
| BOMD                                           | 46bf811dfcf217ce0c37ddec77d34ef00da769c3 |<|MERGE_RESOLUTION|>--- conflicted
+++ resolved
@@ -41,12 +41,6 @@
 
 ## Cited in
 
-<<<<<<< HEAD
-- Kjellgren, Erik Rosendahl, et al. "Divergences in classical and quantum linear response and equation of motion formulations." arXiv preprint arXiv:2406.17141 (2024).
-- von Buchwald, Theo Juncker, et al. "Reduced density matrix formulation of quantum linear response." arXiv preprint arXiv:2404.16586 (2024).
-- Chan, Matthew, et al. "The tale of HORTON: Lessons learned in a decade of scientific software development." The Journal of Chemical Physics 160.16 (2024).
-- Ziems, Karl Michael, et al. "Which options exist for NISQ-friendly linear response formulations?." Journal of Chemical Theory and Computation (2024).
-=======
 - Kjellgren, E. R., Ziems, K. M., Reinholdt, P., Sauer, S., Coriani, S., & Kongsted, J. (2025). Exact closed-form expression for unitary spin-adapted fermionic singlet double excitation operators. arXiv preprint arXiv:2505.00883.
 - Jensen, P. W., Hedemark, G. S., Ziems, K. M., Kjellgren, E. R., Reinholdt, P., Knecht, S., ... & Sauer, S. (2025). Hyperfine Coupling Constants on Quantum Computers: Performance, Errors, and Future Prospects. arXiv preprint arXiv:2503.09214.
 - Ziems, K. M., Kjellgren, E. R., Sauer, S. P., Kongsted, J., & Coriani, S. (2025). Understanding and mitigating noise in molecular quantum linear response for spectroscopic properties on quantum computers. Chemical Science.
@@ -54,7 +48,6 @@
 - von Buchwald, T. J., Ziems, K. M., Kjellgren, E. R., Sauer, S. P., Kongsted, J., & Coriani, S. (2024). Reduced density matrix formulation of quantum linear response. Journal of Chemical Theory and Computation, 20(16), 7093-7101.
 - Chan, M., Verstraelen, T., Tehrani, A., Richer, M., Yang, X. D., Kim, T. D., ... & Ayers, P. W. (2024). The tale of HORTON: Lessons learned in a decade of scientific software development. The Journal of Chemical Physics, 160(16).
 - Ziems, K. M., Kjellgren, E. R., Reinholdt, P., Jensen, P. W., Sauer, S. P., Kongsted, J., & Coriani, S. (2024). Which options exist for NISQ-friendly linear response formulations?. Journal of Chemical Theory and Computation, 20(9), 3551-3565.
->>>>>>> fbde08b7
 - Chaves, B. D. P. G. (2023). Desenvolvimentos em python aplicados ao ensino da química quântica.
 - Lehtola, S., & Karttunen, A. J. (2022). Free and open source software for computational chemistry education. Wiley Interdisciplinary Reviews: Computational Molecular Science, 12(5), e1610.
 
