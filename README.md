[![Documentation Status](https://readthedocs.org/projects/slowquant/badge/?version=latest)](http://slowquant.readthedocs.io/en/latest/?badge=latest)

# SlowQuant

![SlowQuant logo](https://cloud.githubusercontent.com/assets/11976167/26658726/5e125b02-466c-11e7-8790-8412789fc9fb.jpg)

SlowQuant is a molecular quantum chemistry program written in Python for classic and quantum computing.
Its specialty is unitary coupled cluster and (time-dependent) linear response in various novel parametrization schemes.
Even the computational demanding parts are written in Python, so it lacks speed, thus the name SlowQuant.

Documentation can be found at:

http://slowquant.readthedocs.io/en/latest/

## Quantum Computing, Variational Quantum Eigensolver

- tUCCSD (trotterized UCCSD through Qiskit)
- fUCCSD (factorized UCCSD)
- tUPS (tiled Unitary Product State)
- Naive Linear Response SD, with singlet spin-adapted operators
- Projected Linear Response SD, with singlet spin-adapted operators

These features are also implemented with the active-space approximation and orbital-optimization.
Suitable for ideal simulator, shot noise simulator, or quantum hardware via IBM Quantum Hub (Interface via Qiskit)

## Conventional Computing, Unitary Coupled Cluster

Current implementation supports:

- UCCSD, spin-adapted operators
- UCCSDTQ56
- Linear Response SD, spin-adapted operators
- Linear Response SDTQ56

These features are also implemented with the active-space approximation and orbital-optimization.

## Usual features

SlowQuant also got some conventional methods, such as Hartree-Fock and molecular integrals.
Just use [PySCF](https://github.com/pyscf/pyscf) instead.

## Cited in

- Kjellgren, E. R., Ziems, K. M., Reinholdt, P., Sauer, S., Coriani, S., & Kongsted, J. (2025). Exact closed-form expression for unitary spin-adapted fermionic singlet double excitation operators. arXiv preprint arXiv:2505.00883.
- Jensen, P. W., Hedemark, G. S., Ziems, K. M., Kjellgren, E. R., Reinholdt, P., Knecht, S., ... & Sauer, S. (2025). Hyperfine Coupling Constants on Quantum Computers: Performance, Errors, and Future Prospects. arXiv preprint arXiv:2503.09214.
- Ziems, K. M., Kjellgren, E. R., Sauer, S. P., Kongsted, J., & Coriani, S. (2025). Understanding and mitigating noise in molecular quantum linear response for spectroscopic properties on quantum computers. Chemical Science.
- Kjellgren, E. R., Reinholdt, P., Ziems, K. M., Sauer, S., Coriani, S., & Kongsted, J. (2024). Divergences in classical and quantum linear response and equation of motion formulations. The Journal of Chemical Physics, 161(12).
- von Buchwald, T. J., Ziems, K. M., Kjellgren, E. R., Sauer, S. P., Kongsted, J., & Coriani, S. (2024). Reduced density matrix formulation of quantum linear response. Journal of Chemical Theory and Computation, 20(16), 7093-7101.
- Chan, M., Verstraelen, T., Tehrani, A., Richer, M., Yang, X. D., Kim, T. D., ... & Ayers, P. W. (2024). The tale of HORTON: Lessons learned in a decade of scientific software development. The Journal of Chemical Physics, 160(16).
- Ziems, K. M., Kjellgren, E. R., Reinholdt, P., Jensen, P. W., Sauer, S. P., Kongsted, J., & Coriani, S. (2024). Which options exist for NISQ-friendly linear response formulations?. Journal of Chemical Theory and Computation, 20(9), 3551-3565.
- Chaves, B. D. P. G. (2023). Desenvolvimentos em python aplicados ao ensino da química quântica.
- Lehtola, S., & Karttunen, A. J. (2022). Free and open source software for computational chemistry education. Wiley Interdisciplinary Reviews: Computational Molecular Science, 12(5), e1610.

## Feature Graveyard

<<<<<<< HEAD
| Feature               | Last living commit                       |
|-----------------------|------------------------------------------|
| Estimator             | 1fe8c4cac7ff5a620b760ee18ff1a8179cf40898 |
| KS-DFT                | 1b9c5669ab72dfceee0a69c8dca1c67dd4b31bfd |
| MP2                   | 46bf811dfcf217ce0c37ddec77d34ef00da769c3 |
| RPA                   | 46bf811dfcf217ce0c37ddec77d34ef00da769c3 |
| Geometry Optimization | 46bf811dfcf217ce0c37ddec77d34ef00da769c3 |
| CIS                   | 46bf811dfcf217ce0c37ddec77d34ef00da769c3 |
| CCSD                  | 46bf811dfcf217ce0c37ddec77d34ef00da769c3 |
| CCSD(T)               | 46bf811dfcf217ce0c37ddec77d34ef00da769c3 |
| BOMD                  | 46bf811dfcf217ce0c37ddec77d34ef00da769c3 |
=======
| Feature                                        | Last living commit                       |
|------------------------------------------------|------------------------------------------|
| RDM trace correction quantum wave function     | e26074fc8aae8dc0f6528308022ad265c5ca18bc |
| No submatrix saving in proj and all-proj LR    | 3f5df6818c4dbbb2b54606d0a1a4e00badfb766d |
| Approxmiate Hermitification in linear response | 3f5df6818c4dbbb2b54606d0a1a4e00badfb766d |
| Approxmiate linear response formalism          | 3f5df6818c4dbbb2b54606d0a1a4e00badfb766d |
| KS-DFT                                         | 1b9c5669ab72dfceee0a69c8dca1c67dd4b31bfd |
| MP2                                            | 46bf811dfcf217ce0c37ddec77d34ef00da769c3 |
| RPA                                            | 46bf811dfcf217ce0c37ddec77d34ef00da769c3 |
| Geometry Optimization                          | 46bf811dfcf217ce0c37ddec77d34ef00da769c3 |
| CIS                                            | 46bf811dfcf217ce0c37ddec77d34ef00da769c3 |
| CCSD                                           | 46bf811dfcf217ce0c37ddec77d34ef00da769c3 |
| CCSD(T)                                        | 46bf811dfcf217ce0c37ddec77d34ef00da769c3 |
| BOMD                                           | 46bf811dfcf217ce0c37ddec77d34ef00da769c3 |
>>>>>>> e21a81a6
<|MERGE_RESOLUTION|>--- conflicted
+++ resolved
@@ -53,21 +53,9 @@
 
 ## Feature Graveyard
 
-<<<<<<< HEAD
-| Feature               | Last living commit                       |
-|-----------------------|------------------------------------------|
-| Estimator             | 1fe8c4cac7ff5a620b760ee18ff1a8179cf40898 |
-| KS-DFT                | 1b9c5669ab72dfceee0a69c8dca1c67dd4b31bfd |
-| MP2                   | 46bf811dfcf217ce0c37ddec77d34ef00da769c3 |
-| RPA                   | 46bf811dfcf217ce0c37ddec77d34ef00da769c3 |
-| Geometry Optimization | 46bf811dfcf217ce0c37ddec77d34ef00da769c3 |
-| CIS                   | 46bf811dfcf217ce0c37ddec77d34ef00da769c3 |
-| CCSD                  | 46bf811dfcf217ce0c37ddec77d34ef00da769c3 |
-| CCSD(T)               | 46bf811dfcf217ce0c37ddec77d34ef00da769c3 |
-| BOMD                  | 46bf811dfcf217ce0c37ddec77d34ef00da769c3 |
-=======
 | Feature                                        | Last living commit                       |
 |------------------------------------------------|------------------------------------------|
+| Estimator                                      | 1fe8c4cac7ff5a620b760ee18ff1a8179cf40898 |
 | RDM trace correction quantum wave function     | e26074fc8aae8dc0f6528308022ad265c5ca18bc |
 | No submatrix saving in proj and all-proj LR    | 3f5df6818c4dbbb2b54606d0a1a4e00badfb766d |
 | Approxmiate Hermitification in linear response | 3f5df6818c4dbbb2b54606d0a1a4e00badfb766d |
@@ -79,5 +67,4 @@
 | CIS                                            | 46bf811dfcf217ce0c37ddec77d34ef00da769c3 |
 | CCSD                                           | 46bf811dfcf217ce0c37ddec77d34ef00da769c3 |
 | CCSD(T)                                        | 46bf811dfcf217ce0c37ddec77d34ef00da769c3 |
-| BOMD                                           | 46bf811dfcf217ce0c37ddec77d34ef00da769c3 |
->>>>>>> e21a81a6
+| BOMD                                           | 46bf811dfcf217ce0c37ddec77d34ef00da769c3 |