--- conflicted
+++ resolved
@@ -5,25 +5,7 @@
 )
 
 
-<<<<<<< HEAD
-def anni(p: int, spin: str, dagger: bool) -> FermionicOperator:
-    """Construct annihilation/creation operator.
-
-    Args:
-        p: Spatial orbital index.
-        spin: Spin 'alpha' or 'beta'.
-        dagger: If creation operator.
-
-    Returns:
-        Annihilation/creation operator.
-    """
-    return FermionicOperator(a_op(p, spin, dagger=dagger), 1)
-
-
-def anni_spin(p: int, dagger: bool) -> FermionicOperator:
-=======
 def a_op(spinless_idx: int, spin: str, dagger: bool) -> FermionicOperator:
->>>>>>> 9b5509f1
     """Construct annihilation/creation operator.
 
     Args:
