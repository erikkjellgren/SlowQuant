--- conflicted
+++ resolved
@@ -391,7 +391,6 @@
 
     Case 1 is given by,
 
-<<<<<<< HEAD
     .. math::
         {}^\text{SA}\hat{T}_{aiai} = \frac{1}{2}\hat{E}_{ai}\hat{E}_{ai}
 
@@ -401,20 +400,6 @@
         {}^\text{SA}\hat{T}_{aibi} = \frac{1}{\sqrt{2}}\hat{E}_{ai}\hat{E}_{bi}
 
     Case 3 is gien by,
-=======
-    Returns:
-        First singlet two-electron spin-adapted excitation operator.
-    """
-    fac = 1
-    if a == b:
-        fac *= 2
-    if i == j:
-        fac *= 2
-    op = 1 / 2 * (fac) ** (-1 / 2) * (Epq(a, i) * Epq(b, j) + Epq(a, j) * Epq(b, i))
-    if return_anti_hermitian:
-        op -= op.dagger
-    return op
->>>>>>> 9b5509f1
 
     .. math::
         {}^\text{SA}\hat{T}_{aiaj} = \frac{1}{\sqrt{2}}\hat{E}_{ai}\hat{E}_{aj}
