--- conflicted
+++ resolved
@@ -270,11 +270,8 @@
             self.ansatz_options["SAS"] = True
             self.ansatz_options["SAD"] = True
             self.ups_layout.create_fUCC(self.num_active_orbs, self.num_active_elec, self.ansatz_options)
-<<<<<<< HEAD
         elif ansatz.lower() == "adapt":
             None
-=======
->>>>>>> 7f1fb289
         else:
             raise ValueError(f"Got unknown ansatz, {ansatz}")
         if self.ups_layout.n_params == 0:
@@ -767,7 +764,9 @@
                 self.num_active_orbs,
             )
             H_ket = propagate_state_SA(
-                [Hamiltonian], self.ci_coeffs, self.ci_info,
+                [Hamiltonian],
+                self.ci_coeffs,
+                self.ci_info,
             )
             grad = []
 
@@ -798,12 +797,8 @@
                     T = G2_sa(i, j, a, b, 5, True)
                 else:
                     raise ValueError(f"Got unknown excitation type {exc_type}")
-                gr = expectation_value_SA(
-                    self.ci_coeffs, [T], H_ket, self.ci_info, do_folding=False
-                )
-                gr -= expectation_value_SA(
-                    H_ket, [T], self.ci_coeffs, self.ci_info, do_folding=False
-                )
+                gr = expectation_value_SA(self.ci_coeffs, [T], H_ket, self.ci_info, do_folding=False)
+                gr -= expectation_value_SA(H_ket, [T], self.ci_coeffs, self.ci_info, do_folding=False)
                 grad.append(gr)
             if np.max(np.abs(grad)) < grad_threshold:
                 break
