from __future__ import annotations

import time
from collections.abc import Sequence
from functools import partial
from typing import Any

import numpy as np
import scipy
import scipy.optimize

from slowquant.molecularintegrals.integralfunctions import (
    one_electron_integral_transform,
    two_electron_integral_transform,
)
from slowquant.unitary_coupled_cluster.ci_spaces import get_indexing
from slowquant.unitary_coupled_cluster.density_matrix import (
    get_orbital_gradient,
)
from slowquant.unitary_coupled_cluster.operator_state_algebra import (
    construct_ups_state_SA,
    expectation_value,
    expectation_value_SA,
    get_grad_action_SA,
    propagate_state,
    propagate_state_SA,
    propagate_unitary_SA,
)
from slowquant.unitary_coupled_cluster.operators import (
    G1,
    G2,
    Epq,
    G1_sa,
    G2_sa,
    hamiltonian_0i_0a,
    one_elec_op_0i_0a,
)
from slowquant.unitary_coupled_cluster.optimizers import Optimizers
<<<<<<< HEAD
from slowquant.unitary_coupled_cluster.util import UpsStructure, iterate_t1_sa, iterate_t2_sa
=======
from slowquant.unitary_coupled_cluster.util import (
    UpsStructure,
    iterate_pair_t2,
    iterate_pair_t2_generalized,
    iterate_t1,
    iterate_t1_generalized,
    iterate_t1_sa,
    iterate_t1_sa_generalized,
    iterate_t2,
    iterate_t2_generalized,
    iterate_t2_sa,
    iterate_t2_sa_generalized,
)
>>>>>>> 4d23d378


class WaveFunctionSAUPS:
    def __init__(
        self,
        num_elec: int,
        cas: Sequence[int],
        mo_coeffs: np.ndarray,
        h_ao: np.ndarray,
        g_ao: np.ndarray,
        state_picks: str,
        state_options: dict[str, Any],
        ansatz: str,
        ansatz_options: dict[str, Any] | None = None,
        include_active_kappa: bool = False,
    ) -> None:
        """Initialize for SA-UPS wave function.

        Args:
            num_elec: Number of electrons.
            cas: CAS(num_active_elec, num_active_orbs),
                 orbitals are counted in spatial basis.
            mo_coeffs: Initial orbital coefficients.
            h_ao: One-electron integrals in AO for Hamiltonian.
            g_ao: Two-electron integrals in AO.
            states: States to include in the state-averaged expansion.
                    Tuple of lists containing weights and determinants.
                    Each state in SA can be constructed of several dets.
                    Ordering: left-to-right, alpha-beta alternating.
            state_options: Options for state selection.
            ansatz: Name of ansatz.
            ansatz_options: Ansatz options.
            include_active_kappa: Include active-active orbital rotations.
        """
        if ansatz_options is None:
            ansatz_options = {}
        if len(cas) != 2:
            raise ValueError(f"cas must have two elements, got {len(cas)} elements.")
        # Init stuff
        self._c_mo = mo_coeffs
        self._h_ao = h_ao
        self._g_ao = g_ao
        self.inactive_spin_idx = []
        self.virtual_spin_idx = []
        self.active_spin_idx = []
        self.active_occ_spin_idx = []
        self.active_unocc_spin_idx = []
        self.active_spin_idx_shifted = []
        self.active_occ_spin_idx_shifted = []
        self.active_unocc_spin_idx_shifted = []
        self.active_idx_shifted = []
        self.active_occ_idx_shifted = []
        self.active_unocc_idx_shifted = []
        self.num_elec = num_elec
        self.num_elec_alpha = num_elec // 2
        self.num_elec_beta = num_elec // 2
        self.num_spin_orbs = 2 * len(h_ao)
        self.num_orbs = len(h_ao)
        self.num_active_elec = 0
        self.num_active_spin_orbs = 0
        self.num_inactive_spin_orbs = 0
        self.num_virtual_spin_orbs = 0
        self._rdm1 = None
        self._rdm2 = None
        self._h_mo = None
        self._g_mo = None
        self._sa_energy: float | None = None
        self._state_energies = None
        self.ansatz_options = ansatz_options
        self.num_energy_evals = 0
        # Construct spin orbital spaces and indices
        active_space = []
        orbital_counter = 0
        for i in range(num_elec - cas[0], num_elec):
            active_space.append(i)
            orbital_counter += 1
        for i in range(num_elec, num_elec + 2 * cas[1] - orbital_counter):
            active_space.append(i)
        for i in range(num_elec):
            if i in active_space:
                self.active_spin_idx.append(i)
                self.active_occ_spin_idx.append(i)
                self.num_active_spin_orbs += 1
                self.num_active_elec += 1
            else:
                self.inactive_spin_idx.append(i)
                self.num_inactive_spin_orbs += 1
        for i in range(num_elec, self.num_spin_orbs):
            if i in active_space:
                self.active_spin_idx.append(i)
                self.active_unocc_spin_idx.append(i)
                self.num_active_spin_orbs += 1
            else:
                self.virtual_spin_idx.append(i)
                self.num_virtual_spin_orbs += 1
        self.num_active_elec_alpha = self.num_active_elec // 2
        self.num_active_elec_beta = self.num_active_elec // 2
        self.num_inactive_orbs = self.num_inactive_spin_orbs // 2
        self.num_active_orbs = self.num_active_spin_orbs // 2
        self.num_virtual_orbs = self.num_virtual_spin_orbs // 2
        # Construct spatial idx
        self.inactive_idx: list[int] = []
        self.virtual_idx: list[int] = []
        self.active_idx: list[int] = []
        self.active_occ_idx: list[int] = []
        self.active_unocc_idx: list[int] = []
        for idx in self.inactive_spin_idx:
            if idx // 2 not in self.inactive_idx:
                self.inactive_idx.append(idx // 2)
        for idx in self.active_spin_idx:
            if idx // 2 not in self.active_idx:
                self.active_idx.append(idx // 2)
        for idx in self.virtual_spin_idx:
            if idx // 2 not in self.virtual_idx:
                self.virtual_idx.append(idx // 2)
        for idx in self.active_occ_spin_idx:
            if idx // 2 not in self.active_occ_idx:
                self.active_occ_idx.append(idx // 2)
        for idx in self.active_unocc_spin_idx:
            if idx // 2 not in self.active_unocc_idx:
                self.active_unocc_idx.append(idx // 2)
        # Make shifted indices
        if len(self.active_spin_idx) != 0:
            active_shift = np.min(self.active_spin_idx)
            for active_idx in self.active_spin_idx:
                self.active_spin_idx_shifted.append(active_idx - active_shift)
            for active_idx in self.active_occ_spin_idx:
                self.active_occ_spin_idx_shifted.append(active_idx - active_shift)
            for active_idx in self.active_unocc_spin_idx:
                self.active_unocc_spin_idx_shifted.append(active_idx - active_shift)
        if len(self.active_idx) != 0:
            active_shift = np.min(self.active_idx)
            for active_idx in self.active_idx:
                self.active_idx_shifted.append(active_idx - active_shift)
            for active_idx in self.active_occ_idx:
                self.active_occ_idx_shifted.append(active_idx - active_shift)
            for active_idx in self.active_unocc_idx:
                self.active_unocc_idx_shifted.append(active_idx - active_shift)
        # Find non-redundant kappas
        self._kappa = []
        self.kappa_idx = []
        self.kappa_idx_dagger = []
        self.kappa_redundant_idx = []
        self._kappa_old = []
        # kappa can be optimized in spatial basis
        # Loop over all q>p orb combinations and find redundant kappas
        for p in range(0, self.num_orbs):
            for q in range(p + 1, self.num_orbs):
                # find redundant kappas
                if p in self.inactive_idx and q in self.inactive_idx:
                    self.kappa_redundant_idx.append((p, q))
                    continue
                if p in self.virtual_idx and q in self.virtual_idx:
                    self.kappa_redundant_idx.append((p, q))
                    continue
                if not include_active_kappa:
                    if p in self.active_idx and q in self.active_idx:
                        self.kappa_redundant_idx.append((p, q))
                        continue
                # the rest is non-redundant
                self._kappa.append(0.0)
                self._kappa_old.append(0.0)
                self.kappa_idx.append((p, q))
                self.kappa_idx_dagger.append((q, p))
        # HF like orbital rotation indices
        self.kappa_hf_like_idx = []
        for p in range(0, self.num_orbs):
            for q in range(p + 1, self.num_orbs):
                if p in self.inactive_idx and q in self.virtual_idx:
                    self.kappa_hf_like_idx.append((p, q))
                elif p in self.inactive_idx and q in self.active_unocc_idx:
                    self.kappa_hf_like_idx.append((p, q))
                elif p in self.active_occ_idx and q in self.virtual_idx:
                    self.kappa_hf_like_idx.append((p, q))
        # Construct determinant basis
        self.ci_info = get_indexing(
            self.num_inactive_orbs,
            self.num_active_orbs,
            self.num_virtual_orbs,
            self.num_active_elec_alpha,
            self.num_active_elec_beta,
        )
        self.num_det = len(self.ci_info.idx2det)
        # SA details
        if state_picks.lower() in ("cis_diag", "cisd_diag"):
            if "num_states" not in state_options.keys():
                raise ValueError("Requires 'num_states' in state_options.")
            self.num_states = state_options["num_states"]
            hf_state = np.zeros(self.num_det)
            hf_det = int(
                "1" * self.num_active_elec + "0" * (self.num_active_spin_orbs - self.num_active_elec), 2
            )
            hf_state[self.ci_info.det2idx[hf_det]] = 1
            H = hamiltonian_0i_0a(self.h_mo, self.g_mo, self.num_inactive_orbs, self.num_active_orbs)
            energies = []
            csfs_info = []
            csf_tmp = []
            for idx, val in enumerate(hf_state):
                if abs(val) > 10**-10:
                    csf_tmp.append([val, idx])
            csfs_info.append(csf_tmp)
            energies.append(expectation_value(hf_state, [H], hf_state, self.ci_info))
            for a, i, _ in iterate_t1_sa(self.active_occ_idx, self.active_unocc_idx):
                op = G1_sa(i, a)
                state = propagate_state([op], hf_state, self.ci_info)
                energy = expectation_value(state, [H], state, self.ci_info)
                csf_tmp = []
                for idx, val in enumerate(state):
                    if abs(val) > 10**-10:
                        csf_tmp.append([val, idx])
                csfs_info.append(csf_tmp)
                energies.append(energy)
            if state_picks.lower() == "cisd_diag":
                for a, i, b, j, _, op_type in iterate_t2_sa(self.active_occ_idx, self.active_unocc_idx):
                    op = G2_sa(i, j, a, b, op_type)
                    state = propagate_state([op], hf_state, self.ci_info)
                    energy = expectation_value(state, [H], state, self.ci_info)
                    energies.append(energy)
                    csf_tmp = []
                    for idx, val in enumerate(state):
                        if abs(val) > 10**-10:
                            csf_tmp.append([val, idx])
                    csfs_info.append(csf_tmp)
            sortidx = np.argsort(energies)
            energies = np.array(energies)[sortidx]
            csfs_info = np.array(csfs_info, dtype=object)[sortidx]
            # Checking for degenerate states that should be included.
            energy_max = energies[self.num_states - 1]
            n_states = 0
            for energy in energies:
                if energy - energy_max > 10**-6:
                    break
                n_states += 1
            if self.num_states != n_states:
                print(
                    f"Changing the number of states from {self.num_states} to {n_states} due to degeneracy."
                )
                self.num_states = n_states
            self.csf_coeffs = np.zeros((self.num_states, self.num_det))  # state vector for each state in SA
            print("Adding the states:")
            for i in range(self.num_states):
                state_str = ""
                for coeff, idx in csfs_info[i]:
                    self.csf_coeffs[i, idx] = coeff
                    if coeff > 0:
                        state_str += f" +{coeff:.2f}|{bin(self.ci_info.idx2det[idx])[2:].zfill(self.num_active_spin_orbs)}>"
                    else:
                        state_str += f" {coeff:.2f}|{bin(self.ci_info.idx2det[idx])[2:].zfill(self.num_active_spin_orbs)}>"
                print(f"{energies[i]:.5f}", state_str)
            print("Initial SA energy:", np.mean(energies[: self.num_states]))
        elif state_picks.lower() == "manual":
            if "states" in state_options.keys():
                states = state_options["states"]
                self.num_states = len(states)
                self.csf_coeffs = np.zeros(
                    (self.num_states, self.num_det)
                )  # state vector for each state in SA
                for i, state in enumerate(states):
                    # Loop over all determinants of a given state
                    for coeff, on_vec in state:
                        if len(on_vec) != self.num_active_spin_orbs:
                            raise ValueError(
                                f"Length of determinant, {len(on_vec)}, does not match number of active spin orbitals, {self.num_active_spin_orbs}. For determinant, {on_vec}"
                            )
                        idx = self.ci_info.det2idx[int(on_vec, 2)]
                        self.csf_coeffs[i, idx] = coeff
                sa_energy = 0.0
                H = hamiltonian_0i_0a(self.h_mo, self.g_mo, self.num_inactive_orbs, self.num_active_orbs)
                for i, state in enumerate(self.csf_coeffs):
                    energy = expectation_value(state, [H], state, self.ci_info)
                    print(f"state {i} energy:", energy)
                    sa_energy += energy
                print("Initial SA energy:", sa_energy / self.num_states)
            else:
                raise KeyError("state_options requires key 'states'")
        else:
            raise ValueError(f"Got unknown state_picks, {state_picks}")
        self._ci_coeffs = np.copy(self.csf_coeffs)
        for i, coeff_i in enumerate(self.ci_coeffs):
            for j, coeff_j in enumerate(self.ci_coeffs):
                if i == j:
                    if abs(1 - coeff_i @ coeff_j) > 10**-10:
                        raise ValueError(f"state {i} is not normalized got overlap of {coeff_i @ coeff_j}")
                elif abs(coeff_i @ coeff_j) > 10**-10:
                    raise ValueError(
                        f"state {i} and {j} are not orthogonal got overlap of {coeff_i @ coeff_j}"
                    )
        # Construct UPS Structure
        self.ups_layout = UpsStructure()
        if ansatz.lower() == "tups":
            self.ups_layout.create_tups(self.num_active_orbs, self.ansatz_options)
        elif ansatz.lower() == "qnp":
            self.ansatz_options["do_qnp"] = True
            self.ups_layout.create_tups(self.num_active_orbs, self.ansatz_options)
        elif ansatz.lower() == "ksafupccgsd":
            self.ansatz_options["SAGS"] = True
            self.ansatz_options["GpD"] = True
            self.ups_layout.create_fUCC(self.num_active_orbs, self.num_active_elec, self.ansatz_options)
        elif ansatz.lower() == "ksasdsfupccgsd":
            self.ansatz_options["GpD"] = True
            self.ups_layout.create_SDSfUCC(self.num_active_orbs, self.num_active_elec, self.ansatz_options)
        elif ansatz.lower() == "safuccsd":
            if "n_layers" not in self.ansatz_options.keys():
                # default option
                self.ansatz_options["n_layers"] = 1
            self.ansatz_options["SAS"] = True
            self.ansatz_options["SAD"] = True
            self.ups_layout.create_fUCC(self.num_active_orbs, self.num_active_elec, self.ansatz_options)
        elif ansatz.lower() == "adapt":
            None
        else:
            raise ValueError(f"Got unknown ansatz, {ansatz}")
        if self.ups_layout.n_params == 0:
            self._thetas = []
        else:
            self._thetas = np.zeros(self.ups_layout.n_params).tolist()

    @property
    def kappa(self) -> list[float]:
        """Get orbital rotation parameters."""
        return self._kappa.copy()

    @kappa.setter
    def kappa(self, k: list[float]) -> None:
        """Set orbital rotation parameters, and move current expansion point.

        Args:
            k: orbital rotation parameters.
        """
        self._h_mo = None
        self._g_mo = None
        self._sa_energy = None
        self._state_energies = None
        self._kappa = k.copy()
        if isinstance(self._kappa, np.ndarray):
            self._kappa = self._kappa.tolist()
        # Move current expansion point.
        self._c_mo = self.c_mo
        self._kappa_old = self.kappa
        self._state_ci_coeffs = None

    @property
    def ci_coeffs(self) -> list[np.ndarray]:
        """Get CI coefficients.

        Returns:
            State vector.
        """
        if self._ci_coeffs is None:
            self._ci_coeffs = construct_ups_state_SA(
                self.csf_coeffs,
                self.ci_info,
                self.thetas,
                self.ups_layout,
            )
        return self._ci_coeffs  # type: ignore[return-value]

    @property
    def thetas(self) -> list[float]:
        """Get theta values.

        Returns:
            theta values.
        """
        return self._thetas.copy()

    @thetas.setter
    def thetas(self, theta_vals: list[float]) -> None:
        """Set theta values.

        Args:
            theta_vals: theta values.
        """
        if len(theta_vals) != len(self._thetas):
            raise ValueError(f"Expected {len(self._thetas)} theta1 values got {len(theta_vals)}")
        self._rdm1 = None
        self._rdm2 = None
        self._sa_energy = None
        self._state_energies = None
        self._state_ci_coeffs = None
        self._ci_coeffs = None
        self._thetas = theta_vals.copy()
        if isinstance(self._thetas, np.ndarray):
            self._thetas = self._thetas.tolist()

    @property
    def c_mo(self) -> np.ndarray:
        """Get orbital coefficients.

        Returns:
            Orbital coefficients.
        """
        # Construct anti-hermitian kappa matrix
        kappa_mat = np.zeros_like(self._c_mo)
        if len(self.kappa) != 0:
            # The MO transformation is calculated as a difference between current kappa and kappa old.
            # This is to make the moving of the expansion point to work with SciPy optimization algorithms.
            # Resetting kappa to zero would mess with any algorithm that has any memory f.x. BFGS.
            if np.max(np.abs(np.array(self.kappa) - np.array(self._kappa_old))) > 0.0:
                for kappa_val, kappa_old, (p, q) in zip(self.kappa, self._kappa_old, self.kappa_idx):
                    kappa_mat[p, q] = kappa_val - kappa_old
                    kappa_mat[q, p] = -(kappa_val - kappa_old)
        # Apply orbital rotation unitary to MO coefficients
        return np.matmul(self._c_mo, scipy.linalg.expm(-kappa_mat))

    @property
    def h_mo(self) -> np.ndarray:
        """Get one-electron Hamiltonian integrals in MO basis.

        Returns:
            One-electron Hamiltonian integrals in MO basis.
        """
        if self._h_mo is None:
            self._h_mo = one_electron_integral_transform(self.c_mo, self._h_ao)
        return self._h_mo

    @property
    def g_mo(self) -> np.ndarray:
        """Get two-electron Hamiltonian integrals in MO basis.

        Returns:
            Two-electron Hamiltonian integrals in MO basis.
        """
        if self._g_mo is None:
            self._g_mo = two_electron_integral_transform(self.c_mo, self._g_ao)
        return self._g_mo

    @property
    def rdm1(self) -> np.ndarray:
        """Calculate one-electron reduced density matrix in the active space.

        Returns:
            One-electron reduced density matrix.
        """
        if self._rdm1 is None:
            self._rdm1 = np.zeros((self.num_active_orbs, self.num_active_orbs))
            for p in range(self.num_inactive_orbs, self.num_inactive_orbs + self.num_active_orbs):
                p_idx = p - self.num_inactive_orbs
                for q in range(self.num_inactive_orbs, p + 1):
                    q_idx = q - self.num_inactive_orbs
                    val = 0.0
                    Epq_op = Epq(
                        p_idx,
                        q_idx,
                    )
                    val = expectation_value_SA(
                        self.ci_coeffs,
                        [Epq_op],
                        self.ci_coeffs,
                        self.ci_info,
                        do_folding=False,
                    )
                    self._rdm1[p_idx, q_idx] = val  # type: ignore
                    self._rdm1[q_idx, p_idx] = val  # type: ignore
        return self._rdm1

    @property
    def rdm2(self) -> np.ndarray:
        """Calculate two-electron reduced density matrix in the active space.

        Returns:
            Two-electron reduced density matrix.
        """
        if self._rdm2 is None:
            self._rdm2 = np.zeros(
                (
                    self.num_active_orbs,
                    self.num_active_orbs,
                    self.num_active_orbs,
                    self.num_active_orbs,
                )
            )
            for p in range(self.num_inactive_orbs, self.num_inactive_orbs + self.num_active_orbs):
                p_idx = p - self.num_inactive_orbs
                for q in range(self.num_inactive_orbs, p + 1):
                    q_idx = q - self.num_inactive_orbs
                    Epq_op = Epq(
                        p_idx,
                        q_idx,
                    )
                    for r in range(self.num_inactive_orbs, p + 1):
                        r_idx = r - self.num_inactive_orbs
                        if p == q:
                            s_lim = r + 1
                        elif p == r:
                            s_lim = q + 1
                        elif q < r:
                            s_lim = p
                        else:
                            s_lim = p + 1
                        for s in range(self.num_inactive_orbs, s_lim):
                            s_idx = s - self.num_inactive_orbs
                            Ers_op = Epq(
                                r_idx,
                                s_idx,
                            )
                            val = expectation_value_SA(
                                self.ci_coeffs,
                                [Epq_op, Ers_op],
                                self.ci_coeffs,
                                self.ci_info,
                                do_folding=False,
                            )
                            if q == r:
                                val -= self.rdm1[p_idx, s_idx]
                            self._rdm2[p_idx, q_idx, r_idx, s_idx] = val  # type: ignore
                            self._rdm2[r_idx, s_idx, p_idx, q_idx] = val  # type: ignore
                            self._rdm2[q_idx, p_idx, s_idx, r_idx] = val  # type: ignore
                            self._rdm2[s_idx, r_idx, q_idx, p_idx] = val  # type: ignore
        return self._rdm2

    def check_orthonormality(self, overlap_integral: np.ndarray) -> None:
        r"""Check orthonormality of orbitals.

        .. math::
            \boldsymbol{I} = \boldsymbol{C}_\text{MO}\boldsymbol{S}\boldsymbol{C}_\text{MO}^T

        Args:
            overlap_integral: Overlap integral in AO basis.
        """
        S_ortho = one_electron_integral_transform(self.c_mo, overlap_integral)
        one = np.identity(len(S_ortho))
        diff = np.abs(S_ortho - one)
        print("Max ortho-normal diff:", np.max(diff))

    @property
    def sa_energy(self) -> float:
        """Get the state-averaged electronic energy.

        Returns:
            State-averaged electronic energy.
        """
        if self._sa_energy is None:
            Hamiltonian = hamiltonian_0i_0a(
                self.h_mo,
                self.g_mo,
                self.num_inactive_orbs,
                self.num_active_orbs,
            )
            self._sa_energy = expectation_value_SA(
                self.ci_coeffs,
                [Hamiltonian],
                self.ci_coeffs,
                self.ci_info,
            )
        return self._sa_energy

    def run_wf_optimization_2step(
        self,
        optimizer_name: str,
        orbital_optimization: bool = False,
        tol: float = 1e-10,
        maxiter: int = 1000,
        is_silent_subiterations: bool = False,
        is_silent: bool = False,
    ) -> None:
        """Run two step optimization of wave function.

        Args:
            optimizer_name: Name of optimizer.
            orbital_optimization: Perform orbital optimization.
            tol: Convergence tolerance.
            maxiter: Maximum number of iterations.
            is_silent_subiterations: Silence subiterations.
            is_silent: Toggle optimization print.
                       If False, then is_silent_subiterations is also forced to be False.
        """
        if is_silent:
            is_silent_subiterations = False
        if not is_silent:
            print("### Parameters information:")
        if orbital_optimization:
            if not is_silent:
                print(f"### Number kappa: {len(self.kappa)}")

        if not is_silent:
            print(f"### Number theta: {self.ups_layout.n_params}")
            print("Full optimization")
            print("Iteration # | Iteration time [s] | Electronic energy [Hartree] | Energy measurement #")
        e_old = 1e12
        for full_iter in range(0, int(maxiter)):
            full_start = time.time()

            # Do ansatz optimization
            if not is_silent_subiterations:
                print("--------Ansatz optimization")
                print(
                    "--------Iteration # | Iteration time [s] | Electronic energy [Hartree] | Energy measurement #"
                )
            if optimizer_name.lower() in ("rotosolve",):
                # For RotoSolve type solvers the energy per state is needed in the optimization,
                # instead of only the state-averaged energy.
                energy_theta = partial(
                    self._calc_energy_optimization,
                    theta_optimization=True,
                    kappa_optimization=False,
                    return_all_states=True,
                )
            else:
                energy_theta = partial(
                    self._calc_energy_optimization,
                    theta_optimization=True,
                    kappa_optimization=False,
                )
            gradient_theta = partial(
                self._calc_gradient_optimization,
                theta_optimization=True,
                kappa_optimization=False,
            )
            optimizer = Optimizers(
                energy_theta,
                optimizer_name,
                grad=gradient_theta,
                maxiter=maxiter,
                tol=tol,
                is_silent=is_silent_subiterations,
                energy_eval_callback=lambda: self.num_energy_evals,
            )
            self._old_opt_parameters = np.zeros_like(self.thetas) + 10**20
            self._E_opt_old = 0.0
            res = optimizer.minimize(
                self.thetas,
                extra_options={"R": self.ups_layout.grad_param_R, "param_names": self.ups_layout.param_names},
            )
            self.thetas = res.x.tolist()

            if orbital_optimization and len(self.kappa) != 0:
                if not is_silent_subiterations:
                    print("--------Orbital optimization")
                    print(
                        "--------Iteration # | Iteration time [s] | Electronic energy [Hartree] | Energy measurement #"
                    )
                energy_oo = partial(
                    self._calc_energy_optimization,
                    theta_optimization=False,
                    kappa_optimization=True,
                )
                gradient_oo = partial(
                    self._calc_gradient_optimization,
                    theta_optimization=False,
                    kappa_optimization=True,
                )

                optimizer = Optimizers(
                    energy_oo,
                    "l-bfgs-b",
                    grad=gradient_oo,
                    maxiter=maxiter,
                    tol=tol,
                    is_silent=is_silent_subiterations,
                    energy_eval_callback=lambda: self.num_energy_evals,
                )
                self._old_opt_parameters = np.zeros(len(self.kappa_idx)) + 10**20
                self._E_opt_old = 0.0
                res = optimizer.minimize([0.0] * len(self.kappa_idx))
                for i in range(len(self.kappa)):
                    self._kappa[i] = 0.0
                    self._kappa_old[i] = 0.0
            else:
                # If there is no orbital optimization, then the algorithm is already converged.
                e_new = res.fun
                if orbital_optimization and len(self.kappa) == 0:
                    print(
                        "WARNING: No orbital optimization performed, because there is no non-redundant orbital parameters"
                    )
                break

            e_new = res.fun
            time_str = f"{time.time() - full_start:7.2f}"
            e_str = f"{e_new:3.12f}"
            if not is_silent:
                print(
                    f"{str(full_iter + 1).center(11)} | {time_str.center(18)} | {e_str.center(27)} | {str(self.num_energy_evals).center(11)}"
                )
            if abs(e_new - e_old) < tol:
                break
            e_old = e_new
        # Subspace diagonalization
        self._do_state_ci()
        self._sa_energy = res.fun

    def run_wf_optimization_1step(
        self,
        optimizer_name: str,
        orbital_optimization: bool = False,
        tol: float = 1e-10,
        maxiter: int = 1000,
        is_silent: bool = False,
    ) -> None:
        """Run one step optimization of wave function.

        Args:
            optimizer_name: Name of optimizer.
            orbital_optimization: Perform orbital optimization.
            tol: Convergence tolerance.
            maxiter: Maximum number of iterations.
            is_silent: Toggle optimization print.
        """
        if not is_silent:
            print("### Parameters information:")
            if orbital_optimization:
                print(f"### Number kappa: {len(self.kappa)}")
            print(f"### Number theta: {self.ups_layout.n_params}")
        if optimizer_name.lower() == "rotosolve":
            if orbital_optimization and len(self.kappa) != 0:
                raise ValueError(
                    "Cannot use RotoSolve together with orbital optimization in the one-step solver."
                )
        if not is_silent:
            print(
                "--------Iteration # | Iteration time [s] | Electronic energy [Hartree] | Energy measurement #"
            )
        if orbital_optimization:
            if len(self.thetas) > 0:
                energy = partial(
                    self._calc_energy_optimization,
                    theta_optimization=True,
                    kappa_optimization=True,
                )
                gradient = partial(
                    self._calc_gradient_optimization,
                    theta_optimization=True,
                    kappa_optimization=True,
                )
            else:
                energy = partial(
                    self._calc_energy_optimization,
                    theta_optimization=False,
                    kappa_optimization=True,
                )
                gradient = partial(
                    self._calc_gradient_optimization,
                    theta_optimization=False,
                    kappa_optimization=True,
                )
        else:
            energy = partial(
                self._calc_energy_optimization,
                theta_optimization=True,
                kappa_optimization=False,
            )
            gradient = partial(
                self._calc_gradient_optimization,
                theta_optimization=True,
                kappa_optimization=False,
            )
        if orbital_optimization:
            if len(self.thetas) > 0:
                parameters = self.kappa + self.thetas
            else:
                parameters = self.kappa
        else:
            parameters = self.thetas
        if optimizer_name.lower() in ("rotosolve",):
            # For RotoSolve type solvers the energy per state is needed in the optimization,
            # instead of only the state-averaged energy.
            energy = partial(
                self._calc_energy_optimization,
                theta_optimization=True,
                kappa_optimization=False,
                return_all_states=True,
            )
        optimizer = Optimizers(
            energy,
            optimizer_name,
            grad=gradient,
            maxiter=maxiter,
            tol=tol,
            is_silent=is_silent,
            energy_eval_callback=lambda: self.num_energy_evals,
        )
        self._old_opt_parameters = np.zeros_like(parameters) + 10**20
        self._E_opt_old = 0.0
        res = optimizer.minimize(
            parameters,
            extra_options={"R": self.ups_layout.grad_param_R, "param_names": self.ups_layout.param_names},
        )
        if orbital_optimization:
            self.thetas = res.x[len(self.kappa) :].tolist()
            for i in range(len(self.kappa)):
                self._kappa[i] = 0.0
                self._kappa_old[i] = 0.0
        else:
            self.thetas = res.x.tolist()
        # Subspace diagonalization
        self._do_state_ci()
        self._sa_energy = res.fun

    def do_adapt(
        self,
        operator_pool: list[str],
        maxiter: int = 1000,
        grad_threshold: float = 1e-5,
        orbital_optimization: bool = False,
        optimizer_name: str = "bfgs",
        optimizer_type: str = "1step",
    ) -> None:
        """Do ADAPT optimization.

        The valid operator pool is,

        - S, singles.
        - D, doubles.
        - pD, pair doubles.
        - SAS, spin-adapted singles.
        - SAD, spin-adapted doubles.
        - GS, generalized singles.
        - GD, generalized doubles.
        - GpD, generalized pair doubles.
        - SAGS, spin-adapted generalized singles.
        - SAGD, spin-adapted generalized doubles.

        Args:
            operator_pool: Which operators to include in the ADAPT.
            maxiter: Maximum iterations.
            grad_threshold: Convergence threshold based on gradient.
            orbital_optimization: Do orbital optimization.
            optimizer_name: Name of optimizer to do wave function parameter optimizer.
            optimizer_type: Can be '1step' or '2step'.
        """
        excitation_pool: list[tuple[int, ...]] = []
        excitation_pool_type = []
        _operator_pool = [x.lower() for x in operator_pool]
        valid_operators = ("sags", "sagd", "s", "d", "sas", "sad", "gs", "gd", "gpd", "pd")
        for operator in _operator_pool:
            if operator not in valid_operators:
                raise ValueError(f"Got invalid operator for ADAPT, {operator}")
        if "s" in _operator_pool:
            for a, i in iterate_t1(self.active_occ_spin_idx_shifted, self.active_unocc_spin_idx_shifted):
                excitation_pool.append((i, a))
                excitation_pool_type.append("single")
        if "d" in _operator_pool:
            for a, i, b, j in iterate_t2(
                self.active_occ_spin_idx_shifted, self.active_unocc_spin_idx_shifted
            ):
                excitation_pool.append((i, j, a, b))
                excitation_pool_type.append("double")
        if "gs" in _operator_pool:
            for a, i in iterate_t1_generalized(self.num_active_spin_orbs):
                excitation_pool.append((i, a))
                excitation_pool_type.append("single")
        if "gd" in _operator_pool:
            for a, i, b, j in iterate_t2_generalized(self.num_active_spin_orbs):
                excitation_pool.append((i, j, a, b))
                excitation_pool_type.append("double")
        if "pd" in _operator_pool:
            for a, i, b, j in iterate_pair_t2(self.active_occ_idx_shifted, self.active_unocc_idx_shifted):
                excitation_pool.append((i, j, a, b))
                excitation_pool_type.append("double")
        if "gpd" in _operator_pool:
            for a, i, b, j in iterate_pair_t2_generalized(self.num_active_orbs):
                excitation_pool.append((i, j, a, b))
                excitation_pool_type.append("double")
        if "sas" in _operator_pool:
            for a, i, _ in iterate_t1_sa(self.active_occ_idx_shifted, self.active_unocc_idx_shifted):
                excitation_pool.append((i, a))
                excitation_pool_type.append("sa_single")
        if "sad" in _operator_pool:
            for a, i, b, j, _, op_case in iterate_t2_sa(
                self.active_occ_idx_shifted, self.active_unocc_idx_shifted
            ):
                excitation_pool.append((i, j, a, b))
                excitation_pool_type.append(f"sa_double_{op_case}")
        if "sags" in _operator_pool:
            for a, i, _ in iterate_t1_sa_generalized(self.num_active_orbs):
                excitation_pool.append((i, a))
                excitation_pool_type.append("sa_single")
        if "sagd" in _operator_pool:
            for a, i, b, j, _, op_case in iterate_t2_sa_generalized(self.num_active_orbs):
                excitation_pool.append((i, j, a, b))
                excitation_pool_type.append(f"sa_double_{op_case}")

        print(
            "Iteration # | Iteration time [s] | Electronic energy [Hartree] | max|grad| [Hartree] | Operator"
        )
        start = time.time()
        for iteration in range(maxiter):
            Hamiltonian = hamiltonian_0i_0a(
                self.h_mo,
                self.g_mo,
                self.num_inactive_orbs,
                self.num_active_orbs,
            )
            H_ket = propagate_state_SA(
                [Hamiltonian],
                self.ci_coeffs,
                self.ci_info,
            )
            grad = []

            for idx, exc_type in enumerate(excitation_pool_type):
                if exc_type == "single":
                    (i, a) = np.array(excitation_pool[idx])
                    T = G1(i, a, True)
                elif exc_type == "double":
                    (i, j, a, b) = np.array(excitation_pool[idx])
                    T = G2(i, j, a, b, True)
                elif exc_type in ("sa_single",):
                    (i, a) = np.array(excitation_pool[idx])
                    T = G1_sa(i, a, True)
                elif exc_type in ("sa_double_1",):
                    (i, j, a, b) = np.array(excitation_pool[idx])
                    T = G2_sa(i, j, a, b, 1, True)
                elif exc_type in ("sa_double_2",):
                    (i, j, a, b) = np.array(excitation_pool[idx])
                    T = G2_sa(i, j, a, b, 2, True)
                elif exc_type in ("sa_double_3",):
                    (i, j, a, b) = np.array(excitation_pool[idx])
                    T = G2_sa(i, j, a, b, 3, True)
                elif exc_type in ("sa_double_4",):
                    (i, j, a, b) = np.array(excitation_pool[idx])
                    T = G2_sa(i, j, a, b, 4, True)
                elif exc_type in ("sa_double_5",):
                    (i, j, a, b) = np.array(excitation_pool[idx])
                    T = G2_sa(i, j, a, b, 5, True)
                else:
                    raise ValueError(f"Got unknown excitation type {exc_type}")
                gr = expectation_value_SA(self.ci_coeffs, [T], H_ket, self.ci_info, do_folding=False)
                gr -= expectation_value_SA(H_ket, [T], self.ci_coeffs, self.ci_info, do_folding=False)
                grad.append(gr)
            if np.max(np.abs(grad)) < grad_threshold:
                break
            max_arg = np.argmax(np.abs(grad))
            self.ups_layout.excitation_indices.append(excitation_pool[max_arg])
            self.ups_layout.excitation_operator_type.append(excitation_pool_type[max_arg])
            self.ups_layout.param_names.append(f"p{self.ups_layout.n_params:09d}")
            if excitation_pool_type[max_arg] in ("single", "double", "sa_double_1"):
                self.ups_layout.grad_param_R[f"p{self.ups_layout.n_params:09d}"] = 2
            elif excitation_pool_type[max_arg] in ("sa_single"):
                self.ups_layout.grad_param_R[f"p{self.ups_layout.n_params:09d}"] = 4
            elif excitation_pool_type[max_arg] in (
                "sa_double_2",
                "sa_double_3",
                "sa_double_4",
                "sa_double_5",
            ):
                self.ups_layout.grad_param_R[f"p{self.ups_layout.n_params:09d}"] = np.nan
            else:
                raise ValueError(f"Got unknown excitation type, {excitation_pool_type[max_arg]}")
            self.ups_layout.n_params += 1

            self._thetas.append(0.0)
            if optimizer_type == "1step":
                self.run_wf_optimization_1step(
                    optimizer_name, orbital_optimization=orbital_optimization, is_silent=True
                )
            elif optimizer_type == "2step":
                self.run_wf_optimization_2step(
                    optimizer_name, orbital_optimization=orbital_optimization, is_silent=True
                )
            else:
                raise ValueError(f"Got unknown optimizer_type, {optimizer_type}, can be '1step' or '2step'")
            time_str = f"{time.time() - start:7.2f}"
            e_str = f"{self.sa_energy:3.12f}"
            grad_str = f"{np.abs(grad[max_arg]):3.12f}"
            print(
                f"{str(iteration + 1).center(11)} | {time_str.center(18)} | {e_str.center(27)} | {grad_str.center(19)} | {excitation_pool_type[max_arg]}{tuple([int(x) for x in excitation_pool[max_arg]])}"
            )
            start = time.time()

    def _do_state_ci(self) -> None:
        r"""Do subspace diagonalisation.

        #. 10.1103/PhysRevLett.122.230401, Eq. 2
        """
        state_H = np.zeros((self.num_states, self.num_states))
        Hamiltonian = hamiltonian_0i_0a(
            self.h_mo,
            self.g_mo,
            self.num_inactive_orbs,
            self.num_active_orbs,
        ).get_folded_operator(self.num_inactive_orbs, self.num_active_orbs, self.num_virtual_orbs)
        # Create SA H matrix
        for i, coeff_i in enumerate(self.ci_coeffs):
            for j, coeff_j in enumerate(self.ci_coeffs):
                if j > i:
                    continue
                state_H[i, j] = state_H[j, i] = expectation_value(
                    coeff_i,
                    [Hamiltonian],
                    coeff_j,
                    self.ci_info,
                    do_folding=False,
                )
        # Diagonalize
        eigval, eigvec = scipy.linalg.eig(state_H)
        sorting = np.argsort(eigval)
        self._state_energies = np.real(eigval[sorting])
        self._state_ci_coeffs = np.real(eigvec[:, sorting])

    @property
    def energy_states(self) -> np.ndarray:
        """Get state specific energies.

        Returns:
            State specific energies.
        """
        if self._state_energies is None:
            self._do_state_ci()
        return self._state_energies

    @property
    def excitation_energies(self) -> np.ndarray:
        r"""Get excitation energies.

        .. math::
            \varepsilon_n = E_n - E_0

        Returns:
            Excitation energies.
        """
        energies = np.zeros(self.num_states - 1)
        for i, energy in enumerate(self.energy_states[1:]):
            energies[i] = energy - self.energy_states[0]
        return energies

    def get_transition_property(self, ao_integral: np.ndarray) -> np.ndarray:
        r"""Get transition property with one-electron operator.

        .. math::
            t_n = \left<0\left|\hat{O}\right|n\right>

        Args:
            ao_integral: Operator integrals in AO basis.

        Returns:
            Transition property.
        """
        if self._state_ci_coeffs is None:
            self._do_state_ci()
        if self._state_ci_coeffs is None:
            raise ValueError("_state_ci_coeffs is None")
        # MO integrals
        mo_integral = one_electron_integral_transform(self.c_mo, ao_integral)
        transition_property = np.zeros(self.num_states - 1)
        state_op = np.zeros((self.num_states, self.num_states))
        # One-electron operator matrix
        op = one_elec_op_0i_0a(mo_integral, self.num_inactive_orbs, self.num_active_orbs).get_folded_operator(
            self.num_inactive_orbs, self.num_active_orbs, self.num_virtual_orbs
        )
        for i, coeff_i in enumerate(self.ci_coeffs):
            for j, coeff_j in enumerate(self.ci_coeffs):
                state_op[i, j] = expectation_value(
                    coeff_i,
                    [op],
                    coeff_j,
                    self.ci_info,
                    do_folding=False,
                )
        # Transition between SA states (after diagonalization)
        for i in range(self.num_states - 1):
            transition_property[i] = self._state_ci_coeffs[:, i + 1] @ state_op @ self._state_ci_coeffs[:, 0]
        return transition_property

    def get_oscillator_strenghts(self, dipole_integrals: Sequence[np.ndarray]) -> np.ndarray:
        r"""Get oscillator strengths between ground state and excited states.

        .. math::
            f_n = \frac{2}{3}\varepsilon_n\left|\left<0\left|\hat{\boldsymbol{\mu}}\right|n\right>\right|^2

        Args:
            dipole_integrals: Dipole integrals in AO basis.

        Returns:
            Oscillator strengths.
        """
        transition_dipole_x = self.get_transition_property(dipole_integrals[0])
        transition_dipole_y = self.get_transition_property(dipole_integrals[1])
        transition_dipole_z = self.get_transition_property(dipole_integrals[2])
        osc_strs = np.zeros(self.num_states - 1)
        for idx, (excitation_energy, td_x, td_y, td_z) in enumerate(
            zip(self.excitation_energies, transition_dipole_x, transition_dipole_y, transition_dipole_z)
        ):
            osc_strs[idx] = 2 / 3 * excitation_energy * (td_x**2 + td_y**2 + td_z**2)
        return osc_strs

    def _calc_energy_optimization(
        self,
        parameters: list[float],
        theta_optimization: bool,
        kappa_optimization: bool,
        return_all_states: bool = False,
    ) -> float | np.ndarray:
        r"""Calculate electronic energy of SA-UPS wave function.

        .. math::
            E = \left<0\left|\hat{H}\right|0\right>

        Args:
            parameters: Ansatz and orbital rotation parameters.
            theta_optimization: If used in theta optimization.
            kappa_optimization: If used in kappa optimization.
            return_all_states: Return the energy for all states instead of only the averaged energy.

        Returns:
            State-averaged electronic energy.
        """
        # Avoid recalculating energy in callback
        if np.max(np.abs(np.array(self._old_opt_parameters) - np.array(parameters))) < 10**-14:
            return self._E_opt_old
        num_kappa = 0
        if kappa_optimization:
            num_kappa = len(self.kappa_idx)
            self.kappa = parameters[:num_kappa]
        if theta_optimization:
            self.thetas = parameters[num_kappa:]
        Hamiltonian = hamiltonian_0i_0a(
            self.h_mo, self.g_mo, self.num_inactive_orbs, self.num_active_orbs
        ).get_folded_operator(self.num_inactive_orbs, self.num_active_orbs, self.num_virtual_orbs)
        if return_all_states:
            energies = []
            # Energy for each state in SA
            for coeffs in self.ci_coeffs:
                energies.append(
                    expectation_value(
                        coeffs,
                        [Hamiltonian],
                        coeffs,
                        self.ci_info,
                        do_folding=False,
                    )
                )
            self._E_opt_old = np.copy(np.array(energies))
            self._old_opt_parameters = np.copy(parameters)
            return np.array(energies)
        E = expectation_value_SA(
            self.ci_coeffs,
            [Hamiltonian],
            self.ci_coeffs,
            self.ci_info,
            do_folding=False,
        )
        self._E_opt_old = E
        self._old_opt_parameters = np.copy(parameters)
        self.num_energy_evals += self.num_states  # count one measurement per state
        return E

    def _calc_gradient_optimization(
        self, parameters: list[float], theta_optimization: bool, kappa_optimization: bool
    ) -> np.ndarray:
        r"""Calculate electronic gradient.

        For theta part,

        #. 10.48550/arXiv.2303.10825, Eq. 17-21 (appendix - v1)

        Args:
            parameters: Ansatz and orbital rotation parameters.
            theta_optimization: If used in theta optimization.
            kappa_optimization: If used in kappa optimization.

        Returns:
            State-averaged electronic gradient.
        """
        gradient = np.zeros(len(parameters))
        num_kappa = 0
        if kappa_optimization:
            num_kappa = len(self.kappa_idx)
            self.kappa = parameters[:num_kappa]
        if theta_optimization:
            self.thetas = parameters[num_kappa:]
        if kappa_optimization:
            gradient[:num_kappa] = get_orbital_gradient(
                self.h_mo,
                self.g_mo,
                self.kappa_idx,
                self.num_inactive_orbs,
                self.num_active_orbs,
                self.rdm1,
                self.rdm2,
            )
        if theta_optimization:
            Hamiltonian = hamiltonian_0i_0a(
                self.h_mo,
                self.g_mo,
                self.num_inactive_orbs,
                self.num_active_orbs,
            )
            # Reference bra state (no differentiations)
            bra_vec = propagate_state_SA(
                [Hamiltonian],
                self.ci_coeffs,
                self.ci_info,
            )
            bra_vec = construct_ups_state_SA(
                bra_vec,
                self.ci_info,
                self.thetas,
                self.ups_layout,
                dagger=True,
            )
            # CSF reference state on ket
            ket_vec = np.copy(self.csf_coeffs)
            ket_vec_tmp = np.copy(self.csf_coeffs)
            # Calculate analytical derivative w.r.t. each theta using gradient_action function
            for i in range(len(self.thetas)):
                # Loop over each state in SA
                ket_vec_tmp = get_grad_action_SA(
                    ket_vec,
                    i,
                    self.ci_info,
                    self.ups_layout,
                )
                for bra, ket in zip(bra_vec, ket_vec_tmp):
                    gradient[i + num_kappa] += 2 * np.matmul(bra, ket) / len(bra_vec)
                # Product rule implications on reference bra and CSF ket
                # See 10.48550/arXiv.2303.10825, Eq. 20 (appendix - v1)
                bra_vec = propagate_unitary_SA(
                    bra_vec,
                    i,
                    self.ci_info,
                    self.thetas,
                    self.ups_layout,
                )
                ket_vec = propagate_unitary_SA(
                    ket_vec,
                    i,
                    self.ci_info,
                    self.thetas,
                    self.ups_layout,
                )
            self.num_energy_evals += (
                2 * np.sum(list(self.ups_layout.grad_param_R.values())) * self.num_states
            )  # Count energy measurements for all gradients
        return gradient<|MERGE_RESOLUTION|>--- conflicted
+++ resolved
@@ -36,9 +36,6 @@
     one_elec_op_0i_0a,
 )
 from slowquant.unitary_coupled_cluster.optimizers import Optimizers
-<<<<<<< HEAD
-from slowquant.unitary_coupled_cluster.util import UpsStructure, iterate_t1_sa, iterate_t2_sa
-=======
 from slowquant.unitary_coupled_cluster.util import (
     UpsStructure,
     iterate_pair_t2,
@@ -52,7 +49,6 @@
     iterate_t2_sa,
     iterate_t2_sa_generalized,
 )
->>>>>>> 4d23d378
 
 
 class WaveFunctionSAUPS:
