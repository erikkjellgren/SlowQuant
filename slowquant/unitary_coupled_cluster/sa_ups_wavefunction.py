--- conflicted
+++ resolved
@@ -521,21 +521,11 @@
             if not is_silent_subiterations:
                 print("--------Ansatz optimization")
                 print("--------Iteration # | Iteration time [s] | Electronic energy [Hartree]")
-            if optimizer_name.lower() in ("rotosolve",):
-                # For RotoSolve type solvers the energy per state is needed in the optimization,
-                # instead of only the state-averaged energy.
-                energy_theta = partial(
-                    self._calc_energy_optimization,
-                    theta_optimization=True,
-                    kappa_optimization=False,
-                    return_all_states=True,
-                )
-            else:
-                energy_theta = partial(
-                    self._calc_energy_optimization,
-                    theta_optimization=True,
-                    kappa_optimization=False,
-                )
+            energy_theta = partial(
+                self._calc_energy_optimization,
+                theta_optimization=True,
+                kappa_optimization=False,
+            )
             gradient_theta = partial(
                 self._calc_gradient_optimization,
                 theta_optimization=True,
@@ -551,7 +541,6 @@
             )
             self._old_opt_parameters = np.zeros_like(self.thetas) + 10**20
             self._E_opt_old = 0.0
-<<<<<<< HEAD
             if optimizer_name.lower() == "rotosolve":
                 res = optimizer.minimize(
                     self.thetas,
@@ -565,12 +554,6 @@
                 res = optimizer.minimize(
                     self.thetas,
                 )
-=======
-            res = optimizer.minimize(
-                self.thetas,
-                extra_options={"R": self.ups_layout.grad_param_R, "param_names": self.ups_layout.param_names},
-            )
->>>>>>> e26074fc
             self.thetas = res.x.tolist()
 
             if orbital_optimization and len(self.kappa) != 0:
@@ -689,7 +672,6 @@
                 parameters = self.kappa
         else:
             parameters = self.thetas
-<<<<<<< HEAD
         optimizer = Optimizers(energy, optimizer_name, grad=gradient, maxiter=maxiter, tol=tol)
         self._old_opt_parameters = np.zeros_like(parameters) + 10**20
         self._E_opt_old = 0.0
@@ -706,24 +688,6 @@
             res = optimizer.minimize(
                 parameters,
             )
-=======
-        if optimizer_name.lower() in ("rotosolve",):
-            # For RotoSolve type solvers the energy per state is needed in the optimization,
-            # instead of only the state-averaged energy.
-            energy = partial(
-                self._calc_energy_optimization,
-                theta_optimization=True,
-                kappa_optimization=False,
-                return_all_states=True,
-            )
-        optimizer = Optimizers(energy, optimizer_name, grad=gradient, maxiter=maxiter, tol=tol)
-        self._old_opt_parameters = np.zeros_like(parameters) + 10**20
-        self._E_opt_old = 0.0
-        res = optimizer.minimize(
-            parameters,
-            extra_options={"R": self.ups_layout.grad_param_R, "param_names": self.ups_layout.param_names},
-        )
->>>>>>> e26074fc
         if orbital_optimization:
             self.thetas = res.x[len(self.kappa) :].tolist()
             for i in range(len(self.kappa)):  # pylint: disable=consider-using-enumerate
@@ -860,12 +824,7 @@
         parameters: list[float],
         theta_optimization: bool,
         kappa_optimization: bool,
-<<<<<<< HEAD
     ) -> float:
-=======
-        return_all_states: bool = False,
-    ) -> float | np.ndarray:
->>>>>>> e26074fc
         r"""Calculate electronic energy of SA-UPS wave function.
 
         .. math::
@@ -892,27 +851,6 @@
         Hamiltonian = hamiltonian_0i_0a(
             self.h_mo, self.g_mo, self.num_inactive_orbs, self.num_active_orbs
         ).get_folded_operator(self.num_inactive_orbs, self.num_active_orbs, self.num_virtual_orbs)
-<<<<<<< HEAD
-=======
-        if return_all_states:
-            energies = []
-            # Energy for each state in SA
-            for coeffs in self.ci_coeffs:
-                energies.append(
-                    expectation_value(
-                        coeffs,
-                        [Hamiltonian],
-                        coeffs,
-                        self.ci_info,
-                        self.thetas,
-                        self.ups_layout,
-                        do_folding=False,
-                    )
-                )
-            self._E_opt_old = np.copy(np.array(energies))
-            self._old_opt_parameters = np.copy(parameters)
-            return np.array(energies)
->>>>>>> e26074fc
         E = expectation_value_SA(
             self.ci_coeffs,
             [Hamiltonian],
@@ -925,7 +863,6 @@
         self._E_opt_old = E
         self._old_opt_parameters = np.copy(parameters)
         return E
-<<<<<<< HEAD
 
     def _calc_energy_rotosolve_optimization(
         self,
@@ -959,7 +896,7 @@
                 state_vec,
                 theta_idx,
                 self.ci_info,
-                self.thetas,
+                theta_tmp,
                 self.ups_layout,
             )
             for state in state_tmp:
@@ -988,8 +925,6 @@
                 idx += 1
             energies[idx] += bra @ ket
         return energies
-=======
->>>>>>> e26074fc
 
     def _calc_gradient_optimization(
         self, parameters: list[float], theta_optimization: bool, kappa_optimization: bool
