--- conflicted
+++ resolved
@@ -17,17 +17,13 @@
     get_orbital_gradient,
 )
 from slowquant.unitary_coupled_cluster.operator_hybrid import (
+    epq_hybrid,
     expectation_value_hybrid,
-<<<<<<< HEAD
     expectation_value_hybrid_flow,
-    epq_hybrid,
-=======
     hamiltonian_hybrid_0i_0a,
->>>>>>> 343426cc
 )
 from slowquant.unitary_coupled_cluster.operator_pauli import (
     epq_pauli,
-    epqrs_pauli,
     expectation_value_pauli,
     hamiltonian_pauli_0i_0a,
 )
