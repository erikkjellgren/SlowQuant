import os
import time
from collections.abc import Sequence
from functools import partial

import numpy as np
import scipy
import scipy.optimize

from slowquant.molecularintegrals.integralfunctions import (
    one_electron_integral_transform,
    two_electron_integral_transform,
)
from slowquant.unitary_coupled_cluster.base import StateVector
from slowquant.unitary_coupled_cluster.density_matrix import (
    ReducedDenstiyMatrix,
    get_orbital_gradient,
)
from slowquant.unitary_coupled_cluster.operator_hybrid import (
<<<<<<< HEAD
    energy_hamiltonian_hybrid,
    epq_hybrid,
    expectation_value_hybrid,
    expectation_value_hybrid_flow,
=======
    expectation_value_hybrid,
    hamiltonian_hybrid_0i_0a,
>>>>>>> eab7a9bb
)
from slowquant.unitary_coupled_cluster.operator_pauli import (
    epq_pauli,
    epqrs_pauli,
    expectation_value_pauli,
    hamiltonian_pauli_0i_0a,
)
from slowquant.unitary_coupled_cluster.util import ThetaPicker, construct_ucc_u


class WaveFunctionUCC:
    def __init__(
        self,
        num_spin_orbs: int,
        num_elec: int,
        cas: Sequence[int],
        c_orthonormal: np.ndarray,
        h_ao: np.ndarray,
        g_ao: np.ndarray,
        is_generalized: bool = False,
        include_active_kappa: bool = False,
    ) -> None:
        """Initialize for UCC wave function.

        Args:
            num_spin_orbs: Number of spin orbitals.
            num_elec: Number of electrons.
            cas: CAS(num_active_elec, num_active_orbs),
                 orbitals are counted in spatial basis.
            c_orthonormal: Initial orbital coefficients.
            h_ao: One-electron integrals in AO for Hamiltonian.
            g_ao: Two-electron integrals in AO.
            is_generalized: Do generalized UCC.
            include_active_kappa: Include active-active orbital rotations.
        """
        if len(cas) != 2:
            raise ValueError(f"cas must have two elements, got {len(cas)} elements.")
        o = np.array([0, 1])
        z = np.array([1, 0])
        self._c_orthonormal = c_orthonormal
        self.h_ao = h_ao
        self.g_ao = g_ao
        self.inactive_spin_idx = []
        self.virtual_spin_idx = []
        self.active_spin_idx = []
        self.active_occ_spin_idx = []
        self.active_unocc_spin_idx = []
        self.active_spin_idx_shifted = []
        self.active_occ_spin_idx_shifted = []
        self.active_unocc_spin_idx_shifted = []
        self.num_elec = num_elec
        self.num_spin_orbs = num_spin_orbs
        self.num_orbs = num_spin_orbs // 2
        self._is_generalized = is_generalized
        self._include_active_kappa = include_active_kappa
        inactive_on_vector = []
        active_on_vector = []
        virtual_on_vector = []
        self.num_active_elec = 0
        self.num_active_spin_orbs = 0
        self.num_inactive_spin_orbs = 0
        self.num_virtual_spin_orbs = 0
        self._rdm1 = None
        self._rdm2 = None
        self._rdm3 = None
        self._rdm4 = None
        self._h_mo = None
        self._g_mo = None
        self._u_number_spin_conserving = None
        self._u = None
        active_space = []
        orbital_counter = 0
        for i in range(num_elec - cas[0], num_elec):
            active_space.append(i)
            orbital_counter += 1
        for i in range(num_elec, num_elec + 2 * cas[1] - orbital_counter):
            active_space.append(i)
        for i in range(num_elec):
            if i in active_space:
                self.active_spin_idx.append(i)
                self.active_occ_spin_idx.append(i)
                active_on_vector.append(o)
                self.num_active_spin_orbs += 1
                self.num_active_elec += 1
            else:
                self.inactive_spin_idx.append(i)
                inactive_on_vector.append(o)
                self.num_inactive_spin_orbs += 1
        for i in range(num_elec, num_spin_orbs):
            if i in active_space:
                self.active_spin_idx.append(i)
                self.active_unocc_spin_idx.append(i)
                active_on_vector.append(z)
                self.num_active_spin_orbs += 1
            else:
                self.virtual_spin_idx.append(i)
                virtual_on_vector.append(z)
                self.num_virtual_spin_orbs += 1
        if len(self.active_spin_idx) != 0:
            active_shift = np.min(self.active_spin_idx)
            for active_idx in self.active_spin_idx:
                self.active_spin_idx_shifted.append(active_idx - active_shift)
            for active_idx in self.active_occ_spin_idx:
                self.active_occ_spin_idx_shifted.append(active_idx - active_shift)
            for active_idx in self.active_unocc_spin_idx:
                self.active_unocc_spin_idx_shifted.append(active_idx - active_shift)
        self.state_vector = StateVector(inactive_on_vector, active_on_vector, virtual_on_vector)
        self.num_inactive_orbs = self.num_inactive_spin_orbs // 2
        self.num_active_orbs = self.num_active_spin_orbs // 2
        self.num_virtual_orbs = self.num_virtual_spin_orbs // 2
        # Contruct spatial idx
        self.inactive_idx: list[int] = []
        self.virtual_idx: list[int] = []
        self.active_idx: list[int] = []
        self.active_occ_idx: list[int] = []
        self.active_unocc_idx: list[int] = []
        for idx in self.inactive_spin_idx:
            if idx // 2 not in self.inactive_idx:
                self.inactive_idx.append(idx // 2)
        for idx in self.active_spin_idx:
            if idx // 2 not in self.active_idx:
                self.active_idx.append(idx // 2)
        for idx in self.virtual_spin_idx:
            if idx // 2 not in self.virtual_idx:
                self.virtual_idx.append(idx // 2)
        for idx in self.active_occ_spin_idx:
            if idx // 2 not in self.active_occ_idx:
                self.active_occ_idx.append(idx // 2)
        for idx in self.active_unocc_spin_idx:
            if idx // 2 not in self.active_unocc_idx:
                self.active_unocc_idx.append(idx // 2)
        # Find non-redundant kappas
        self.kappa = []
        self.kappa_idx = []
        self.kappa_idx_dagger = []
        self.kappa_redundant = []
        self.kappa_redundant_idx = []
        self._kappa_old = []
        self._kappa_redundant_old = []
        # kappa can be optimized in spatial basis
        for p in range(0, self.num_orbs):
            for q in range(p + 1, self.num_orbs):
                if p in self.inactive_idx and q in self.inactive_idx:
                    self.kappa_redundant.append(0.0)
                    self._kappa_redundant_old.append(0.0)
                    self.kappa_redundant_idx.append([p, q])
                    continue
                if p in self.virtual_idx and q in self.virtual_idx:
                    self.kappa_redundant.append(0.0)
                    self._kappa_redundant_old.append(0.0)
                    self.kappa_redundant_idx.append([p, q])
                    continue
                if not include_active_kappa:
                    if p in self.active_idx and q in self.active_idx:
                        self.kappa_redundant.append(0.0)
                        self._kappa_redundant_old.append(0.0)
                        self.kappa_redundant_idx.append([p, q])
                        continue
                if include_active_kappa:
                    if p in self.active_occ_idx and q in self.active_occ_idx:
                        self.kappa_redundant.append(0.0)
                        self._kappa_redundant_old.append(0.0)
                        self.kappa_redundant_idx.append([p, q])
                        continue
                    if p in self.active_unocc_idx and q in self.active_unocc_idx:
                        self.kappa_redundant.append(0.0)
                        self._kappa_redundant_old.append(0.0)
                        self.kappa_redundant_idx.append([p, q])
                        continue
                self.kappa.append(0.0)
                self._kappa_old.append(0.0)
                self.kappa_idx.append([p, q])
                self.kappa_idx_dagger.append([q, p])
        # HF like orbital rotation indecies
        self.kappa_hf_like_idx = []
        for p in range(0, self.num_orbs):
            for q in range(p + 1, self.num_orbs):
                if p in self.inactive_idx and q in self.virtual_idx:
                    self.kappa_hf_like_idx.append([p, q])
                elif p in self.inactive_idx and q in self.active_unocc_idx:
                    self.kappa_hf_like_idx.append([p, q])
                elif p in self.active_occ_idx and q in self.virtual_idx:
                    self.kappa_hf_like_idx.append([p, q])
        self.singlet_excitation_operator_generator = ThetaPicker(
            self.active_occ_spin_idx_shifted,
            self.active_unocc_spin_idx_shifted,
            is_spin_conserving=True,
            is_generalized=is_generalized,
        )
        # Construct theta1
        self._theta1 = []
        for _ in self.singlet_excitation_operator_generator.get_t1_generator_sa(0):
            self._theta1.append(0.0)
        # Construct theta2
        self._theta2 = []
        for _ in self.singlet_excitation_operator_generator.get_t2_generator_sa(0):
            self._theta2.append(0.0)
        # Construct theta3
        self._theta3 = []
        for _ in self.singlet_excitation_operator_generator.get_t3_generator(0):
            self._theta3.append(0.0)
        # Construct theta4
        self._theta4 = []
        for _ in self.singlet_excitation_operator_generator.get_t4_generator(0):
            self._theta4.append(0.0)
        # Construct theta5
        self._theta5 = []
        for _ in self.singlet_excitation_operator_generator.get_t5_generator(0):
            self._theta5.append(0.0)
        # Construct theta6
        self._theta6 = []
        for _ in self.singlet_excitation_operator_generator.get_t6_generator(0):
            self._theta6.append(0.0)

    def save_wavefunction(self, filename: str, force_overwrite: bool = False) -> None:
        """Save the wave function to a compressed NumPy object.

        Args:
            filename: Filename of compressed NumPy object without file extension.
            force_overwrite: Overwrite file if it already exists.
        """
        if os.path.exists(f"{filename}.npz") and not force_overwrite:
            raise ValueError(f"{filename}.npz already exists and force_overwrite is False.")
        np.savez_compressed(
            f"{filename}.npz",
            theta1=self.theta1,
            theta2=self.theta2,
            theta3=self.theta3,
            theta4=self.theta4,
            theta5=self.theta5,
            theta6=self.theta6,
            c_trans=self.c_trans,
            h_ao=self.h_ao,
            g_ao=self.g_ao,
            num_spin_orbs=self.num_spin_orbs,
            num_elec=self.num_elec,
            num_active_elec=self.num_active_elec,
            num_active_orbs=self.num_active_orbs,
            is_generalized=self._is_generalized,
            include_active_kappa=self._include_active_kappa,
            energy_elec=self.energy_elec,
        )

    @property
    def c_orthonormal(self) -> np.ndarray:
        """Get orthonormalization coefficients (MO coefficients).

        Returns:
            Orthonormalization coefficients.
        """
        return self._c_orthonormal

    @c_orthonormal.setter
    def c_orthonormal(self, c: np.ndarray) -> None:
        """Set orthonormalization coefficients.

        Args:
            c: Orthonormalization coefficients.
        """
        self._h_mo = None
        self._g_mo = None
        self._c_orthonormal = c

    @property
    def u_number_spin_conserving(self) -> np.ndarray:
        """Get unitary that only work on number and spin conserving states.

        Return:
            Unitary that only works on number and spin conserving states.
        """
        if self._u_number_spin_conserving is None:
            thetas = []
            if "s" in self._excitations:
                thetas += self.theta1
            if "d" in self._excitations:
                thetas += self.theta2
            if "t" in self._excitations:
                thetas += self.theta3
            if "q" in self._excitations:
                thetas += self.theta4
            if "5" in self._excitations:
                thetas += self.theta5
            if "6" in self._excitations:
                thetas += self.theta6
            self._u_number_spin_conserving = construct_ucc_u(
                self.num_active_spin_orbs,
                thetas,
                self.singlet_excitation_operator_generator,
                self._excitations,
                allowed_states=self.state_vector.allowed_active_states_number_spin_conserving,
            )
        return self._u_number_spin_conserving

    @property
    def u(self) -> np.ndarray:
        """Get unitary ansatz.

        Return:
            Unitary ansatz.
        """
        if self._u is None:
            thetas = []
            if "s" in self._excitations:
                thetas += self.theta1
            if "d" in self._excitations:
                thetas += self.theta2
            if "t" in self._excitations:
                thetas += self.theta3
            if "q" in self._excitations:
                thetas += self.theta4
            if "5" in self._excitations:
                thetas += self.theta5
            if "6" in self._excitations:
                thetas += self.theta6
            self._u = construct_ucc_u(
                self.num_active_spin_orbs,
                thetas,
                self.singlet_excitation_operator_generator,
                self._excitations,
            )
        return self._u

    @property
    def theta1(self) -> list[float]:
        """Get theta1 values.

        Returns:
            theta1 values.
        """
        return self._theta1

    @theta1.setter
    def theta1(self, theta: list[float]) -> None:
        """Set theta1 values.

        Args:
            theta: theta1 values.
        """
        if len(theta) != len(self._theta1):
            raise ValueError(f"Expected {len(self._theta1)} theta1 values got {len(theta)}")
        self._rdm1 = None
        self._rdm2 = None
        self._rdm3 = None
        self._rdm4 = None
        self._u_number_spin_conserving = None
        self._u = None
        self._theta1 = theta.copy()
        self.state_vector.new_u(
            self.u_number_spin_conserving,
            allowed_states=self.state_vector.allowed_active_states_number_spin_conserving,
        )

    @property
    def theta2(self) -> list[float]:
        """Get theta2 values.

        Returns:
            theta2 values.
        """
        return self._theta2

    @theta2.setter
    def theta2(self, theta: list[float]) -> None:
        """Set theta2 values.

        Args:
            theta: theta2 values.
        """
        if len(theta) != len(self._theta2):
            raise ValueError(f"Expected {len(self._theta2)} theta2 values got {len(theta)}")
        self._rdm1 = None
        self._rdm2 = None
        self._rdm3 = None
        self._rdm4 = None
        self._u_number_spin_conserving = None
        self._u = None
        self._theta2 = theta.copy()
        self.state_vector.new_u(
            self.u_number_spin_conserving,
            allowed_states=self.state_vector.allowed_active_states_number_spin_conserving,
        )

    @property
    def theta3(self) -> list[float]:
        """Get theta3 values.

        Returns:
            theta3 values.
        """
        return self._theta3

    @theta3.setter
    def theta3(self, theta: list[float]) -> None:
        """Set theta3 values.

        Args:
            theta: theta3 values.
        """
        if len(theta) != len(self._theta3):
            raise ValueError(f"Expected {len(self._theta3)} theta3 values got {len(theta)}")
        self._rdm1 = None
        self._rdm2 = None
        self._rdm3 = None
        self._rdm4 = None
        self._u_number_spin_conserving = None
        self._u = None
        self._theta3 = theta.copy()
        self.state_vector.new_u(
            self.u_number_spin_conserving,
            allowed_states=self.state_vector.allowed_active_states_number_spin_conserving,
        )

    @property
    def theta4(self) -> list[float]:
        """Get theta4 values.

        Returns:
            theta4 values.
        """
        return self._theta4

    @theta4.setter
    def theta4(self, theta: list[float]) -> None:
        """Set theta4 values.

        Args:
            theta: theta4 values.
        """
        if len(theta) != len(self._theta4):
            raise ValueError(f"Expected {len(self._theta4)} theta4 values got {len(theta)}")
        self._rdm1 = None
        self._rdm2 = None
        self._rdm3 = None
        self._rdm4 = None
        self._u_number_spin_conserving = None
        self._u = None
        self._theta4 = theta.copy()
        self.state_vector.new_u(
            self.u_number_spin_conserving,
            allowed_states=self.state_vector.allowed_active_states_number_spin_conserving,
        )

    @property
    def theta5(self) -> list[float]:
        """Get theta5 values.

        Returns:
            theta5 values.
        """
        return self._theta5

    @theta5.setter
    def theta5(self, theta: list[float]) -> None:
        """Set theta5 values.

        Args:
            theta: theta5 values.
        """
        if len(theta) != len(self._theta5):
            raise ValueError(f"Expected {len(self._theta5)} theta5 values got {len(theta)}")
        self._rdm1 = None
        self._rdm2 = None
        self._rdm3 = None
        self._rdm4 = None
        self._u_number_spin_conserving = None
        self._u = None
        self._theta5 = theta.copy()
        self.state_vector.new_u(
            self.u_number_spin_conserving,
            allowed_states=self.state_vector.allowed_active_states_number_spin_conserving,
        )

    @property
    def theta6(self) -> list[float]:
        """Get theta6 values.

        Returns:
            theta6 values.
        """
        return self._theta6

    @theta6.setter
    def theta6(self, theta: list[float]) -> None:
        """Set theta6 values.

        Args:
            theta: theta6 values.
        """
        if len(theta) != len(self._theta6):
            raise ValueError(f"Expected {len(self._theta6)} theta6 values got {len(theta)}")
        self._rdm1 = None
        self._rdm2 = None
        self._rdm3 = None
        self._rdm4 = None
        self._u_number_spin_conserving = None
        self._u = None
        self._theta6 = theta.copy()
        self.state_vector.new_u(
            self.u_number_spin_conserving,
            allowed_states=self.state_vector.allowed_active_states_number_spin_conserving,
        )

    def add_multiple_theta(self, theta: dict[str, list[float]], excitations: str) -> None:
        """Add multiple ranks of thetas.

        Args:
            theta: Dictionary of thetas.
            excitations: Excitations to be included.
        """
        if "s" in excitations:
            self._theta1 = theta["theta1"].copy()
        if "d" in excitations:
            self._theta2 = theta["theta2"].copy()
        if "t" in excitations:
            self._theta3 = theta["theta3"].copy()
        if "q" in excitations:
            self._theta4 = theta["theta4"].copy()
        if "5" in excitations:
            self._theta5 = theta["theta5"].copy()
        if "6" in excitations:
            self._theta6 = theta["theta6"].copy()
        self._rdm1 = None
        self._rdm2 = None
        self._rdm3 = None
        self._rdm4 = None
        self._u_number_spin_conserving = None
        self._u = None
        self.state_vector.new_u(
            self.u_number_spin_conserving,
            allowed_states=self.state_vector.allowed_active_states_number_spin_conserving,
        )

    @property
    def c_trans(self) -> np.ndarray:
        """Get orbital coefficients.

        Returns:
            Orbital coefficients.
        """
        kappa_mat = np.zeros_like(self._c_orthonormal)
        if len(self.kappa) != 0:
            if np.max(np.abs(self.kappa)) > 0.0:
                for kappa_val, (p, q) in zip(self.kappa, self.kappa_idx):
                    kappa_mat[p, q] = kappa_val
                    kappa_mat[q, p] = -kappa_val
        if len(self.kappa_redundant) != 0:
            if np.max(np.abs(self.kappa_redundant)) > 0.0:
                for kappa_val, (p, q) in zip(self.kappa_redundant, self.kappa_redundant_idx):
                    kappa_mat[p, q] = kappa_val
                    kappa_mat[q, p] = -kappa_val
        return np.matmul(self._c_orthonormal, scipy.linalg.expm(-kappa_mat))

    @property
    def h_mo(self) -> np.ndarray:
        """Get one-electron Hamiltonian integrals in MO basis.

        Returns:
            One-electron Hamiltonian integrals in MO basis.
        """
        if self._h_mo is None:
            self._h_mo = one_electron_integral_transform(self.c_trans, self.h_ao)
        return self._h_mo

    @property
    def g_mo(self) -> np.ndarray:
        """Get two-electron Hamiltonian integrals in MO basis.

        Returns:
            Two-electron Hamiltonian integrals in MO basis.
        """
        if self._g_mo is None:
            self._g_mo = two_electron_integral_transform(self.c_trans, self.g_ao)
        return self._g_mo

    @property
    def rdm1(self) -> np.ndarray:
        """Calcuate one-electron reduced density matrix.

        Returns:
            One-electron reduced density matrix.
        """
        if self._rdm1 is None:
            self._rdm1 = np.zeros((self.num_active_orbs, self.num_active_orbs))
            for p in range(self.num_inactive_orbs, self.num_inactive_orbs + self.num_active_orbs):
                p_idx = p - self.num_inactive_orbs
                for q in range(self.num_inactive_orbs, p + 1):
                    q_idx = q - self.num_inactive_orbs
                    val = expectation_value_pauli(
                        self.state_vector,
                        epq_pauli(p, q, self.num_spin_orbs),
                        self.state_vector,
                    )
                    self._rdm1[p_idx, q_idx] = val
                    self._rdm1[q_idx, p_idx] = val
        return self._rdm1

    @property
    def rdm2(self) -> np.ndarray:
        """Calcuate two-electron reduced density matrix.

        Returns:
            Two-electron reduced density matrix.
        """
        if self._rdm2 is None:
            self._rdm2 = np.zeros(
                (
                    self.num_active_orbs,
                    self.num_active_orbs,
                    self.num_active_orbs,
                    self.num_active_orbs,
                )
            )
            E = {}
            for p in range(self.num_inactive_orbs, self.num_inactive_orbs + self.num_active_orbs):
                for q in range(self.num_inactive_orbs, self.num_inactive_orbs + self.num_active_orbs):
                    E[(p, q)] = epq_hybrid(
                        p,
                        q,
                        self.num_inactive_spin_orbs,
                        self.num_active_spin_orbs,
                        self.num_virtual_spin_orbs,
                    )
            for p in range(self.num_inactive_orbs, self.num_inactive_orbs + self.num_active_orbs):
                p_idx = p - self.num_inactive_orbs
                for q in range(self.num_inactive_orbs, p + 1):
                    q_idx = q - self.num_inactive_orbs
                    for r in range(self.num_inactive_orbs, p + 1):
                        r_idx = r - self.num_inactive_orbs
                        if p == q:
                            s_lim = r + 1
                        elif p == r:
                            s_lim = q + 1
                        elif q < r:
                            s_lim = p
                        else:
                            s_lim = p + 1
                        for s in range(self.num_inactive_orbs, s_lim):
                            s_idx = s - self.num_inactive_orbs
                            val = expectation_value_hybrid_flow(
                                self.state_vector,
                                [E[(p, q)], E[(r, s)]],
                                self.state_vector,
                            )
                            if q == r:
                                val -= self.rdm1[p_idx, s_idx]
                            self._rdm2[p_idx, q_idx, r_idx, s_idx] = val
                            self._rdm2[r_idx, s_idx, p_idx, q_idx] = val
                            self._rdm2[q_idx, p_idx, s_idx, r_idx] = val
                            self._rdm2[s_idx, r_idx, q_idx, p_idx] = val
        return self._rdm2

    def check_orthonormality(self, overlap_integral: np.ndarray) -> None:
        r"""Check orthonormality of orbitals.

        .. math::
            I = C_\text{MO}S\C_\text{MO}^T

        Args:
            overlap_integral: Overlap integral in AO basis.
        """
        S_ortho = one_electron_integral_transform(self.c_trans, overlap_integral)
        one = np.identity(len(S_ortho))
        diff = np.abs(S_ortho - one)
        print("Max ortho-normal diff:", np.max(diff))

    def run_ucc(
        self,
        excitations: str,
        orbital_optimization: bool = False,
        is_silent: bool = False,
        convergence_threshold: float = 10**-10,
        maxiter: int = 100,
    ) -> None:
        """Run optimization of UCC wave function.

        Args:
            excitations: Excitation orders to include.
            orbital_optimization: Do orbital optimization.
            is_silent: Do not print any output.
            convergence_threshold: Energy threshold for convergence.
            maxiter: Maximum number of iterations.
        """
        excitations = excitations.lower()
        self._excitations = excitations
        e_tot = partial(
            energy_ucc,
            excitations=excitations,
            orbital_optimized=orbital_optimization,
            wf=self,
        )
        parameter_gradient = partial(
            gradient_ucc,
            excitations=excitations,
            orbital_optimized=orbital_optimization,
            wf=self,
        )
        global iteration
        global start
        iteration = 0  # type: ignore
        start = time.time()  # type: ignore

        def print_progress(x: Sequence[float]) -> None:
            """Print progress during energy minimization of wave function.

            Args:
                x: Wave function parameters.
            """
            global iteration
            global start
            time_str = f"{time.time() - start:7.2f}"  # type: ignore
            e_str = f"{e_tot(x):3.12f}"
            print(f"{str(iteration+1).center(11)} | {time_str.center(18)} | {e_str.center(27)}")  # type: ignore
            iteration += 1  # type: ignore
            if iteration > 500:
                raise ValueError("Did not converge in 500 iterations in energy minimization.")
            start = time.time()  # type: ignore

        def silent_progress(X: Sequence[float]) -> None:
            """Print progress during energy minimization of wave function.

            Args:
                X: Wave function parameters.
            """
            global iteration
            iteration += 1  # type: ignore
            if iteration > 500:
                raise ValueError("Did not converge in 500 iterations in energy minimization.")

        parameters: list[float] = []
        num_kappa = 0
        num_theta1 = 0
        num_theta2 = 0
        num_theta3 = 0
        num_theta4 = 0
        num_theta5 = 0
        num_theta6 = 0
        if orbital_optimization:
            parameters += self.kappa
            num_kappa += len(self.kappa)
        if "s" in excitations:
            for idx, _, _, _ in self.singlet_excitation_operator_generator.get_t1_generator_sa(0):
                parameters += [self.theta1[idx]]
                num_theta1 += 1
        if "d" in excitations:
            for idx, _, _, _, _, _ in self.singlet_excitation_operator_generator.get_t2_generator_sa(0):
                parameters += [self.theta2[idx]]
                num_theta2 += 1
        if "t" in excitations:
            for idx, _, _, _, _, _, _, _ in self.singlet_excitation_operator_generator.get_t3_generator(0):
                parameters += [self.theta3[idx]]
                num_theta3 += 1
        if "q" in excitations:
            for idx, _, _, _, _, _, _, _, _, _ in self.singlet_excitation_operator_generator.get_t4_generator(
                0
            ):
                parameters += [self.theta4[idx]]
                num_theta4 += 1
        if "5" in excitations:
            for (
                idx,
                _,
                _,
                _,
                _,
                _,
                _,
                _,
                _,
                _,
                _,
                _,
            ) in self.singlet_excitation_operator_generator.get_t5_generator(0):
                parameters += [self.theta5[idx]]
                num_theta5 += 1
        if "6" in excitations:
            for (
                idx,
                _,
                _,
                _,
                _,
                _,
                _,
                _,
                _,
                _,
                _,
                _,
                _,
                _,
            ) in self.singlet_excitation_operator_generator.get_t6_generator(0):
                parameters += [self.theta6[idx]]
                num_theta6 += 1
        if is_silent:
            res = scipy.optimize.minimize(
                e_tot,
                parameters,
                tol=convergence_threshold,
                callback=silent_progress,
                method="SLSQP",
                jac=parameter_gradient,
            )
        else:
            print("### Parameters information:")
            print(f"### Number kappa: {num_kappa}")
            print(f"### Number theta1: {num_theta1}")
            print(f"### Number theta2: {num_theta2}")
            print(f"### Number theta3: {num_theta3}")
            print(f"### Number theta4: {num_theta4}")
            print(f"### Number theta5: {num_theta5}")
            print(f"### Number theta6: {num_theta6}")
            print(
                f"### Total parameters: {num_kappa+num_theta1+num_theta2+num_theta3+num_theta4+num_theta5+num_theta6}\n"
            )
            print("Iteration # | Iteration time [s] | Electronic energy [Hartree]")
            res = scipy.optimize.minimize(
                e_tot,
                parameters,
                tol=convergence_threshold,
                callback=print_progress,
                method="SLSQP",
                jac=parameter_gradient,
                options={"maxiter": maxiter},
            )
        self.energy_elec = res["fun"]
        param_idx = 0
        if orbital_optimization:
            param_idx += len(self.kappa)
            for i in range(len(self.kappa)):
                self.kappa[i] = 0
                self._kappa_old[i] = 0
            for i in range(len(self.kappa_redundant)):
                self.kappa_redundant[i] = 0
                self._kappa_redundant_old[i] = 0
        if "s" in excitations:
            thetas = res["x"][param_idx : num_theta1 + param_idx].tolist()
            param_idx += len(thetas)
            counter = 0
            for idx, _, _, _ in self.singlet_excitation_operator_generator.get_t1_generator_sa(0):
                self.theta1[idx] = thetas[counter]
                counter += 1
        if "d" in excitations:
            thetas = res["x"][param_idx : num_theta2 + param_idx].tolist()
            param_idx += len(thetas)
            counter = 0
            for idx, _, _, _, _, _ in self.singlet_excitation_operator_generator.get_t2_generator_sa(0):
                self.theta2[idx] = thetas[counter]
                counter += 1
        if "t" in excitations:
            thetas = res["x"][param_idx : num_theta3 + param_idx].tolist()
            param_idx += len(thetas)
            counter = 0
            for idx, _, _, _, _, _, _, _ in self.singlet_excitation_operator_generator.get_t3_generator(0):
                self.theta3[idx] = thetas[counter]
                counter += 1
        if "q" in excitations:
            thetas = res["x"][param_idx : num_theta4 + param_idx].tolist()
            param_idx += len(thetas)
            counter = 0
            for idx, _, _, _, _, _, _, _, _, _ in self.singlet_excitation_operator_generator.get_t4_generator(
                0
            ):
                self.theta4[idx] = thetas[counter]
                counter += 1
        if "5" in excitations:
            thetas = res["x"][param_idx : num_theta5 + param_idx].tolist()
            param_idx += len(thetas)
            counter = 0
            for (
                idx,
                _,
                _,
                _,
                _,
                _,
                _,
                _,
                _,
                _,
                _,
                _,
            ) in self.singlet_excitation_operator_generator.get_t5_generator(0):
                self.theta5[idx] = thetas[counter]
                counter += 1
        if "6" in excitations:
            thetas = res["x"][param_idx : num_theta6 + param_idx].tolist()
            param_idx += len(thetas)
            counter = 0
            for (
                idx,
                _,
                _,
                _,
                _,
                _,
                _,
                _,
                _,
                _,
                _,
                _,
                _,
                _,
            ) in self.singlet_excitation_operator_generator.get_t6_generator(0):
                self.theta6[idx] = thetas[counter]
                counter += 1


def energy_ucc(
    parameters: Sequence[float],
    excitations: str,
    orbital_optimized: bool,
    wf: WaveFunctionUCC,
) -> float:
    r"""Calculate electronic energy of UCC wave function.

    .. math::
        E = \left<0\left|\hat{H}\right|0\right>

    Args:
        parameters: Sequence of all parameters.
                    Ordered as orbital rotations, active-space singles, active-space doubles, ...
        excitations: Excitation orders to consider.
        orbital_optimized: Do orbital optimization.
        wf: Wave function object.

    Returns:
        Electronic energy.
    """
    kappa = []
    theta1 = []
    theta2 = []
    theta3 = []
    theta4 = []
    theta5 = []
    theta6 = []
    idx_counter = 0
    if orbital_optimized:
        for _ in range(len(wf.kappa_idx)):
            kappa.append(parameters[idx_counter])
            idx_counter += 1
    if "s" in excitations:
        for _ in wf.singlet_excitation_operator_generator.get_t1_generator_sa(0):
            theta1.append(parameters[idx_counter])
            idx_counter += 1
    if "d" in excitations:
        for _ in wf.singlet_excitation_operator_generator.get_t2_generator_sa(
            wf.num_inactive_spin_orbs + wf.num_active_spin_orbs + wf.num_virtual_spin_orbs
        ):
            theta2.append(parameters[idx_counter])
            idx_counter += 1
    if "t" in excitations:
        for _ in wf.singlet_excitation_operator_generator.get_t3_generator(0):
            theta3.append(parameters[idx_counter])
            idx_counter += 1
    if "q" in excitations:
        for _ in wf.singlet_excitation_operator_generator.get_t4_generator(0):
            theta4.append(parameters[idx_counter])
            idx_counter += 1
    if "5" in excitations:
        for _ in wf.singlet_excitation_operator_generator.get_t5_generator(0):
            theta5.append(parameters[idx_counter])
            idx_counter += 1
    if "6" in excitations:
        for _ in wf.singlet_excitation_operator_generator.get_t6_generator(0):
            theta6.append(parameters[idx_counter])
            idx_counter += 1
    assert len(parameters) == len(kappa) + len(theta1) + len(theta2) + len(theta3) + len(theta4) + len(
        theta5
    ) + len(theta6)

    kappa_mat = np.zeros_like(wf.c_orthonormal)
    if orbital_optimized:
        for kappa_val, (p, q) in zip(np.array(kappa) - np.array(wf._kappa_old), wf.kappa_idx):
            kappa_mat[p, q] = kappa_val
            kappa_mat[q, p] = -kappa_val
    if len(wf.kappa_redundant) != 0:
        if np.max(np.abs(wf.kappa_redundant)) > 0.0:
            for kappa_val, (p, q) in zip(
                np.array(wf.kappa_redundant) - np.array(wf._kappa_redundant_old), wf.kappa_redundant_idx
            ):
                kappa_mat[p, q] = kappa_val
                kappa_mat[q, p] = -kappa_val
    c_trans = np.matmul(wf.c_orthonormal, scipy.linalg.expm(-kappa_mat))
    if orbital_optimized:
        wf._kappa_old = kappa.copy()
        wf._kappa_redundant_old = wf.kappa_redundant.copy()
    # Moving expansion point of kappa
    wf.c_orthonormal = c_trans
    # Add thetas
    theta_dict = {}
    if "s" in excitations:
        theta_dict["theta1"] = theta1
    if "d" in excitations:
        theta_dict["theta2"] = theta2
    if "t" in excitations:
        theta_dict["theta3"] = theta3
    if "q" in excitations:
        theta_dict["theta4"] = theta4
    if "5" in excitations:
        theta_dict["theta5"] = theta5
    if "6" in excitations:
        theta_dict["theta6"] = theta6
    wf.add_multiple_theta(theta_dict, excitations)
    return expectation_value_pauli(
        wf.state_vector,
        hamiltonian_pauli_0i_0a(
            wf.h_mo,
            wf.g_mo,
            wf.num_inactive_orbs,
            wf.num_active_orbs,
            wf.num_virtual_orbs,
        ),
        wf.state_vector,
    )


def gradient_ucc(
    parameters: Sequence[float],
    excitations: str,
    orbital_optimized: bool,
    wf: WaveFunctionUCC,
) -> np.ndarray:
    """Calcuate electronic gradient.

    Args:
        parameters: Sequence of all parameters.
                    Ordered as orbital rotations, active-space singles, active-space doubles, ...
        excitations: Excitation orders to consider.
        orbital_optimized: Do orbital optimization.
        wf: Wave function object.

    Returns:
        Electronic gradient.
    """
    number_kappas = 0
    if orbital_optimized:
        number_kappas = len(wf.kappa_idx)
    gradient = np.zeros_like(parameters)
    if orbital_optimized:
        gradient[:number_kappas] = orbital_rotation_gradient(
            wf,
        )
    gradient[number_kappas:] = active_space_parameter_gradient(
        wf,
        parameters,
        excitations,
        orbital_optimized,
    )
    return gradient


def orbital_rotation_gradient(
    wf: WaveFunctionUCC,
) -> np.ndarray:
    """Calcuate electronic gradient with respect to orbital rotations.

    Args:
        wf: Wave function object.

    Return:
        Electronic gradient with respect to orbital rotations.
    """
    rdms = ReducedDenstiyMatrix(
        wf.num_inactive_orbs,
        wf.num_active_orbs,
        wf.num_active_orbs,
        rdm1=wf.rdm1,
        rdm2=wf.rdm2,
    )
    gradient = get_orbital_gradient(
        rdms, wf.h_mo, wf.g_mo, wf.kappa_idx, wf.num_inactive_orbs, wf.num_active_orbs
    )
    return gradient


def active_space_parameter_gradient(
    wf: WaveFunctionUCC,
    parameters: Sequence[float],
    excitations: str,
    orbital_optimized: bool,
    finite_diff_type: str = "forward",
) -> np.ndarray:
    """Calcuate electronic gradient with respect to active space parameters.

    Args:
        wf: Wave function object.
        parameters: Sequence of all parameters.
                    Ordered as orbital rotations, active-space singles, active-space doubles, ...
        excitations: Excitation orders to consider.
        orbital_optimized: Do orbital optimization.
        finite_diff_type: Type of finite-differnce (forward or central).

    Returns:
        Electronic gradient with respect to active spae parameters.
    """
    if finite_diff_type not in ("central", "forward"):
        raise ValueError(f"finite_diff_type must be central or forward, got {finite_diff_type}")
    kappa = []
    theta1 = []
    theta2 = []
    theta3 = []
    theta4 = []
    theta5 = []
    theta6 = []
    idx_counter = 0
    if orbital_optimized:
        for _ in range(len(wf.kappa_idx)):
            kappa.append(0 * parameters[idx_counter])
            idx_counter += 1
    if "s" in excitations:
        for _ in wf.singlet_excitation_operator_generator.get_t1_generator_sa(0):
            theta1.append(parameters[idx_counter])
            idx_counter += 1
    if "d" in excitations:
        for _ in wf.singlet_excitation_operator_generator.get_t2_generator_sa(
            wf.num_inactive_spin_orbs + wf.num_active_spin_orbs + wf.num_virtual_spin_orbs
        ):
            theta2.append(parameters[idx_counter])
            idx_counter += 1
    if "t" in excitations:
        for _ in wf.singlet_excitation_operator_generator.get_t3_generator(0):
            theta3.append(parameters[idx_counter])
            idx_counter += 1
    if "q" in excitations:
        for _ in wf.singlet_excitation_operator_generator.get_t4_generator(0):
            theta4.append(parameters[idx_counter])
            idx_counter += 1
    if "5" in excitations:
        for _ in wf.singlet_excitation_operator_generator.get_t5_generator(0):
            theta5.append(parameters[idx_counter])
            idx_counter += 1
    if "6" in excitations:
        for _ in wf.singlet_excitation_operator_generator.get_t6_generator(0):
            theta6.append(parameters[idx_counter])
            idx_counter += 1
    assert len(parameters) == len(kappa) + len(theta1) + len(theta2) + len(theta3) + len(theta4) + len(
        theta5
    ) + len(theta6)

    Hamiltonian = hamiltonian_hybrid_0i_0a(
        wf.h_mo,
        wf.g_mo,
        wf.num_inactive_orbs,
        wf.num_active_orbs,
        wf.num_virtual_orbs,
    )

    theta_params = theta1 + theta2 + theta3 + theta4 + theta5 + theta6
    gradient_theta = np.zeros_like(theta_params)
    if finite_diff_type == "central":
        eps = np.finfo(np.float64).eps ** (1 / 3)
    if finite_diff_type == "forward":
        eps = np.finfo(np.float64).eps ** (1 / 2)
        E = expectation_value_hybrid(wf.state_vector, Hamiltonian, wf.state_vector)
    for i, _ in enumerate(theta_params):
        sign_step = (theta_params[i] >= 0).astype(float) * 2 - 1
        step_size = eps * sign_step * max(1, abs(theta_params[i]))
        theta_params[i] += step_size
        theta_dict = {}
        idx = 0
        if "s" in excitations:
            theta_dict["theta1"] = theta_params[idx : idx + len(theta1)]
            idx += len(theta1)
        if "d" in excitations:
            theta_dict["theta2"] = theta_params[idx : idx + len(theta2)]
            idx += len(theta2)
        if "t" in excitations:
            theta_dict["theta3"] = theta_params[idx : idx + len(theta3)]
            idx += len(theta3)
        if "q" in excitations:
            theta_dict["theta4"] = theta_params[idx : idx + len(theta4)]
            idx += len(theta4)
        if "5" in excitations:
            theta_dict["theta5"] = theta_params[idx : idx + len(theta5)]
            idx += len(theta5)
        if "6" in excitations:
            theta_dict["theta6"] = theta_params[idx : idx + len(theta6)]
            idx += len(theta6)
        wf.add_multiple_theta(theta_dict, excitations)
        E_plus = expectation_value_hybrid(wf.state_vector, Hamiltonian, wf.state_vector)
        theta_params[i] -= step_size
        theta_dict = {}
        idx = 0
        if "s" in excitations:
            theta_dict["theta1"] = theta_params[idx : idx + len(theta1)]
            idx += len(theta1)
        if "d" in excitations:
            theta_dict["theta2"] = theta_params[idx : idx + len(theta2)]
            idx += len(theta2)
        if "t" in excitations:
            theta_dict["theta3"] = theta_params[idx : idx + len(theta3)]
            idx += len(theta3)
        if "q" in excitations:
            theta_dict["theta4"] = theta_params[idx : idx + len(theta4)]
            idx += len(theta4)
        if "5" in excitations:
            theta_dict["theta5"] = theta_params[idx : idx + len(theta5)]
            idx += len(theta5)
        if "6" in excitations:
            theta_dict["theta6"] = theta_params[idx : idx + len(theta6)]
            idx += len(theta6)
        if finite_diff_type == "central":
            theta_params[i] -= step_size
            theta_dict = {}
            idx = 0
            if "s" in excitations:
                theta_dict["theta1"] = theta_params[idx : idx + len(theta1)]
                idx += len(theta1)
            if "d" in excitations:
                theta_dict["theta2"] = theta_params[idx : idx + len(theta2)]
                idx += len(theta2)
            if "t" in excitations:
                theta_dict["theta3"] = theta_params[idx : idx + len(theta3)]
                idx += len(theta3)
            if "q" in excitations:
                theta_dict["theta4"] = theta_params[idx : idx + len(theta4)]
                idx += len(theta4)
            if "5" in excitations:
                theta_dict["theta5"] = theta_params[idx : idx + len(theta5)]
                idx += len(theta5)
            if "6" in excitations:
                theta_dict["theta6"] = theta_params[idx : idx + len(theta6)]
                idx += len(theta6)
            E_minus = expectation_value_hybrid(wf.state_vector, Hamiltonian, wf.state_vector)
            gradient_theta[i] = (E_plus - E_minus) / (2 * step_size)
            theta_params[i] += step_size
            theta_dict = {}
            idx = 0
            if "s" in excitations:
                theta_dict["theta1"] = theta_params[idx : idx + len(theta1)]
                idx += len(theta1)
            if "d" in excitations:
                theta_dict["theta2"] = theta_params[idx : idx + len(theta2)]
                idx += len(theta2)
            if "t" in excitations:
                theta_dict["theta3"] = theta_params[idx : idx + len(theta3)]
                idx += len(theta3)
            if "q" in excitations:
                theta_dict["theta4"] = theta_params[idx : idx + len(theta4)]
                idx += len(theta4)
            if "5" in excitations:
                theta_dict["theta5"] = theta_params[idx : idx + len(theta5)]
                idx += len(theta5)
            if "6" in excitations:
                theta_dict["theta6"] = theta_params[idx : idx + len(theta6)]
                idx += len(theta6)
        if finite_diff_type == "forward":
            gradient_theta[i] = (E_plus - E) / step_size
    return gradient_theta


def load_wavefunction(filename: str) -> WaveFunctionUCC:
    """Load wave function from a compressed NumPy object.

    Args:
        filename: Filename of compressed NumPy object without file extension.

    Returns:
        Wave function object.
    """
    dat = np.load(f"{filename}.npz")
    wf = WaveFunctionUCC(
        int(dat["num_spin_orbs"]),
        int(dat["num_elec"]),
        (int(dat["num_active_elec"]), int(dat["num_active_orbs"])),
        dat["c_trans"],
        dat["h_ao"],
        dat["g_ao"],
        bool(dat["is_generalized"]),
        bool(dat["include_active_kappa"]),
    )
    excitations = ""
    if len(dat["theta1"]) > 0:
        if np.max(np.abs(dat["theta1"])) > 10**-6:
            excitations += "s"
    if len(dat["theta2"]) > 0:
        if np.max(np.abs(dat["theta2"])) > 10**-6:
            excitations += "d"
    if len(dat["theta3"]) > 0:
        if np.max(np.abs(dat["theta3"])) > 10**-6:
            excitations += "t"
    if len(dat["theta4"]) > 0:
        if np.max(np.abs(dat["theta4"])) > 10**-6:
            excitations += "q"
    if len(dat["theta5"]) > 0:
        if np.max(np.abs(dat["theta5"])) > 10**-6:
            excitations += "5"
    if len(dat["theta6"]) > 0:
        if np.max(np.abs(dat["theta6"])) > 10**-6:
            excitations += "6"
    wf._excitations = excitations
    wf.add_multiple_theta(
        {
            "theta1": list(dat["theta1"]),
            "theta2": list(dat["theta2"]),
            "theta3": list(dat["theta3"]),
            "theta4": list(dat["theta4"]),
            "theta5": list(dat["theta5"]),
            "theta6": list(dat["theta6"]),
        },
        wf._excitations,
    )
    thetas = []
    if "s" in wf._excitations:
        thetas += wf.theta1
    if "d" in wf._excitations:
        thetas += wf.theta2
    if "t" in wf._excitations:
        thetas += wf.theta3
    if "q" in wf._excitations:
        thetas += wf.theta4
    if "5" in wf._excitations:
        thetas += wf.theta5
    if "6" in wf._excitations:
        thetas += wf.theta6
    energy = energy_ucc(thetas, wf._excitations, False, wf)
    if abs(energy - float(dat["energy_elec"])) > 10**-6:
        raise ValueError(
            f'Calculate energy is different from saved energy: {energy} and {float(dat["energy_elec"])}.'
        )
    wf.energy_elec = energy
    return wf<|MERGE_RESOLUTION|>--- conflicted
+++ resolved
@@ -17,19 +17,13 @@
     get_orbital_gradient,
 )
 from slowquant.unitary_coupled_cluster.operator_hybrid import (
-<<<<<<< HEAD
-    energy_hamiltonian_hybrid,
     epq_hybrid,
     expectation_value_hybrid,
     expectation_value_hybrid_flow,
-=======
-    expectation_value_hybrid,
     hamiltonian_hybrid_0i_0a,
->>>>>>> eab7a9bb
 )
 from slowquant.unitary_coupled_cluster.operator_pauli import (
     epq_pauli,
-    epqrs_pauli,
     expectation_value_pauli,
     hamiltonian_pauli_0i_0a,
 )
