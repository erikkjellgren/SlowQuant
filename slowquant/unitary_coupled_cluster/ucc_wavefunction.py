import os
import time
from collections.abc import Sequence
from functools import partial

import numpy as np
import scipy
import scipy.optimize

from slowquant.molecularintegrals.integralfunctions import (
    one_electron_integral_transform,
    two_electron_integral_transform,
)
from slowquant.unitary_coupled_cluster.base import StateVector
from slowquant.unitary_coupled_cluster.density_matrix import (
    ReducedDenstiyMatrix,
    get_orbital_gradient,
)
from slowquant.unitary_coupled_cluster.operator_hybrid import (
<<<<<<< HEAD
    epq_hybrid,
    expectation_value_hybrid,
    expectation_value_hybrid_flow,
    hamiltonian_hybrid_0i_0a,
=======
    energy_hamiltonian_hybrid,
    epq_hybrid,
    expectation_value_hybrid,
    expectation_value_hybrid_flow,
>>>>>>> 875b9749
)
from slowquant.unitary_coupled_cluster.operator_pauli import (
    epq_pauli,
    expectation_value_pauli,
    hamiltonian_pauli_0i_0a,
)
from slowquant.unitary_coupled_cluster.util import ThetaPicker, construct_ucc_u


class WaveFunctionUCC:
    def __init__(
        self,
        num_spin_orbs: int,
        num_elec: int,
        cas: Sequence[int],
        c_orthonormal: np.ndarray,
        h_ao: np.ndarray,
        g_ao: np.ndarray,
        include_active_kappa: bool = False,
    ) -> None:
        """Initialize for UCC wave function.

        Args:
            num_spin_orbs: Number of spin orbitals.
            num_elec: Number of electrons.
            cas: CAS(num_active_elec, num_active_orbs),
                 orbitals are counted in spatial basis.
            c_orthonormal: Initial orbital coefficients.
            h_ao: One-electron integrals in AO for Hamiltonian.
            g_ao: Two-electron integrals in AO.
            include_active_kappa: Include active-active orbital rotations.
        """
        if len(cas) != 2:
            raise ValueError(f"cas must have two elements, got {len(cas)} elements.")
        o = np.array([0, 1])
        z = np.array([1, 0])
        self._c_orthonormal = c_orthonormal
        self.h_ao = h_ao
        self.g_ao = g_ao
        self.inactive_spin_idx = []
        self.virtual_spin_idx = []
        self.active_spin_idx = []
        self.active_occ_spin_idx = []
        self.active_unocc_spin_idx = []
        self.active_spin_idx_shifted = []
        self.active_occ_spin_idx_shifted = []
        self.active_unocc_spin_idx_shifted = []
        self.num_elec = num_elec
        self.num_spin_orbs = num_spin_orbs
        self.num_orbs = num_spin_orbs // 2
        self._include_active_kappa = include_active_kappa
        inactive_on_vector = []
        active_on_vector = []
        virtual_on_vector = []
        self.num_active_elec = 0
        self.num_active_spin_orbs = 0
        self.num_inactive_spin_orbs = 0
        self.num_virtual_spin_orbs = 0
        self._rdm1 = None
        self._rdm2 = None
        self._rdm3 = None
        self._rdm4 = None
        self._h_mo = None
        self._g_mo = None
        self._u_number_spin_conserving = None
        self._u = None
        active_space = []
        orbital_counter = 0
        for i in range(num_elec - cas[0], num_elec):
            active_space.append(i)
            orbital_counter += 1
        for i in range(num_elec, num_elec + 2 * cas[1] - orbital_counter):
            active_space.append(i)
        for i in range(num_elec):
            if i in active_space:
                self.active_spin_idx.append(i)
                self.active_occ_spin_idx.append(i)
                active_on_vector.append(o)
                self.num_active_spin_orbs += 1
                self.num_active_elec += 1
            else:
                self.inactive_spin_idx.append(i)
                inactive_on_vector.append(o)
                self.num_inactive_spin_orbs += 1
        for i in range(num_elec, num_spin_orbs):
            if i in active_space:
                self.active_spin_idx.append(i)
                self.active_unocc_spin_idx.append(i)
                active_on_vector.append(z)
                self.num_active_spin_orbs += 1
            else:
                self.virtual_spin_idx.append(i)
                virtual_on_vector.append(z)
                self.num_virtual_spin_orbs += 1
        if len(self.active_spin_idx) != 0:
            active_shift = np.min(self.active_spin_idx)
            for active_idx in self.active_spin_idx:
                self.active_spin_idx_shifted.append(active_idx - active_shift)
            for active_idx in self.active_occ_spin_idx:
                self.active_occ_spin_idx_shifted.append(active_idx - active_shift)
            for active_idx in self.active_unocc_spin_idx:
                self.active_unocc_spin_idx_shifted.append(active_idx - active_shift)
        self.state_vector = StateVector(inactive_on_vector, active_on_vector, virtual_on_vector)
        self.num_inactive_orbs = self.num_inactive_spin_orbs // 2
        self.num_active_orbs = self.num_active_spin_orbs // 2
        self.num_virtual_orbs = self.num_virtual_spin_orbs // 2
        # Contruct spatial idx
        self.inactive_idx: list[int] = []
        self.virtual_idx: list[int] = []
        self.active_idx: list[int] = []
        self.active_occ_idx: list[int] = []
        self.active_unocc_idx: list[int] = []
        for idx in self.inactive_spin_idx:
            if idx // 2 not in self.inactive_idx:
                self.inactive_idx.append(idx // 2)
        for idx in self.active_spin_idx:
            if idx // 2 not in self.active_idx:
                self.active_idx.append(idx // 2)
        for idx in self.virtual_spin_idx:
            if idx // 2 not in self.virtual_idx:
                self.virtual_idx.append(idx // 2)
        for idx in self.active_occ_spin_idx:
            if idx // 2 not in self.active_occ_idx:
                self.active_occ_idx.append(idx // 2)
        for idx in self.active_unocc_spin_idx:
            if idx // 2 not in self.active_unocc_idx:
                self.active_unocc_idx.append(idx // 2)
        # Find non-redundant kappas
        self.kappa = []
        self.kappa_idx = []
        self.kappa_idx_dagger = []
        self.kappa_redundant = []
        self.kappa_redundant_idx = []
        self._kappa_old = []
        self._kappa_redundant_old = []
        # kappa can be optimized in spatial basis
        for p in range(0, self.num_orbs):
            for q in range(p + 1, self.num_orbs):
                if p in self.inactive_idx and q in self.inactive_idx:
                    self.kappa_redundant.append(0.0)
                    self._kappa_redundant_old.append(0.0)
                    self.kappa_redundant_idx.append([p, q])
                    continue
                if p in self.virtual_idx and q in self.virtual_idx:
                    self.kappa_redundant.append(0.0)
                    self._kappa_redundant_old.append(0.0)
                    self.kappa_redundant_idx.append([p, q])
                    continue
                if not include_active_kappa:
                    if p in self.active_idx and q in self.active_idx:
                        self.kappa_redundant.append(0.0)
                        self._kappa_redundant_old.append(0.0)
                        self.kappa_redundant_idx.append([p, q])
                        continue
                if include_active_kappa:
                    if p in self.active_occ_idx and q in self.active_occ_idx:
                        self.kappa_redundant.append(0.0)
                        self._kappa_redundant_old.append(0.0)
                        self.kappa_redundant_idx.append([p, q])
                        continue
                    if p in self.active_unocc_idx and q in self.active_unocc_idx:
                        self.kappa_redundant.append(0.0)
                        self._kappa_redundant_old.append(0.0)
                        self.kappa_redundant_idx.append([p, q])
                        continue
                self.kappa.append(0.0)
                self._kappa_old.append(0.0)
                self.kappa_idx.append([p, q])
                self.kappa_idx_dagger.append([q, p])
        # HF like orbital rotation indecies
        self.kappa_hf_like_idx = []
        for p in range(0, self.num_orbs):
            for q in range(p + 1, self.num_orbs):
                if p in self.inactive_idx and q in self.virtual_idx:
                    self.kappa_hf_like_idx.append([p, q])
                elif p in self.inactive_idx and q in self.active_unocc_idx:
                    self.kappa_hf_like_idx.append([p, q])
                elif p in self.active_occ_idx and q in self.virtual_idx:
                    self.kappa_hf_like_idx.append([p, q])
        self.singlet_excitation_operator_generator = ThetaPicker(
            self.active_occ_spin_idx_shifted,
            self.active_unocc_spin_idx_shifted,
            is_spin_conserving=True,
        )
        # Construct theta1
        self._theta1 = []
        for _ in self.singlet_excitation_operator_generator.get_t1_generator_sa(0):
            self._theta1.append(0.0)
        # Construct theta2
        self._theta2 = []
        for _ in self.singlet_excitation_operator_generator.get_t2_generator_sa(0):
            self._theta2.append(0.0)
        # Construct theta3
        self._theta3 = []
        for _ in self.singlet_excitation_operator_generator.get_t3_generator(0):
            self._theta3.append(0.0)
        # Construct theta4
        self._theta4 = []
        for _ in self.singlet_excitation_operator_generator.get_t4_generator(0):
            self._theta4.append(0.0)
        # Construct theta5
        self._theta5 = []
        for _ in self.singlet_excitation_operator_generator.get_t5_generator(0):
            self._theta5.append(0.0)
        # Construct theta6
        self._theta6 = []
        for _ in self.singlet_excitation_operator_generator.get_t6_generator(0):
            self._theta6.append(0.0)

    def save_wavefunction(self, filename: str, force_overwrite: bool = False) -> None:
        """Save the wave function to a compressed NumPy object.

        Args:
            filename: Filename of compressed NumPy object without file extension.
            force_overwrite: Overwrite file if it already exists.
        """
        if os.path.exists(f"{filename}.npz") and not force_overwrite:
            raise ValueError(f"{filename}.npz already exists and force_overwrite is False.")
        np.savez_compressed(
            f"{filename}.npz",
            theta1=self.theta1,
            theta2=self.theta2,
            theta3=self.theta3,
            theta4=self.theta4,
            theta5=self.theta5,
            theta6=self.theta6,
            c_trans=self.c_trans,
            h_ao=self.h_ao,
            g_ao=self.g_ao,
            num_spin_orbs=self.num_spin_orbs,
            num_elec=self.num_elec,
            num_active_elec=self.num_active_elec,
            num_active_orbs=self.num_active_orbs,
            include_active_kappa=self._include_active_kappa,
            energy_elec=self.energy_elec,
        )

    @property
    def c_orthonormal(self) -> np.ndarray:
        """Get orthonormalization coefficients (MO coefficients).

        Returns:
            Orthonormalization coefficients.
        """
        return self._c_orthonormal

    @c_orthonormal.setter
    def c_orthonormal(self, c: np.ndarray) -> None:
        """Set orthonormalization coefficients.

        Args:
            c: Orthonormalization coefficients.
        """
        self._h_mo = None
        self._g_mo = None
        self._c_orthonormal = c

    @property
    def u_number_spin_conserving(self) -> np.ndarray:
        """Get unitary that only work on number and spin conserving states.

        Return:
            Unitary that only works on number and spin conserving states.
        """
        if self._u_number_spin_conserving is None:
            thetas = []
            if "s" in self._excitations:
                thetas += self.theta1
            if "d" in self._excitations:
                thetas += self.theta2
            if "t" in self._excitations:
                thetas += self.theta3
            if "q" in self._excitations:
                thetas += self.theta4
            if "5" in self._excitations:
                thetas += self.theta5
            if "6" in self._excitations:
                thetas += self.theta6
            self._u_number_spin_conserving = construct_ucc_u(
                self.num_active_spin_orbs,
                thetas,
                self.singlet_excitation_operator_generator,
                self._excitations,
                allowed_states=self.state_vector.allowed_active_states_number_spin_conserving,
            )
        return self._u_number_spin_conserving

    @property
    def u(self) -> np.ndarray:
        """Get unitary ansatz.

        Return:
            Unitary ansatz.
        """
        if self._u is None:
            thetas = []
            if "s" in self._excitations:
                thetas += self.theta1
            if "d" in self._excitations:
                thetas += self.theta2
            if "t" in self._excitations:
                thetas += self.theta3
            if "q" in self._excitations:
                thetas += self.theta4
            if "5" in self._excitations:
                thetas += self.theta5
            if "6" in self._excitations:
                thetas += self.theta6
            self._u = construct_ucc_u(
                self.num_active_spin_orbs,
                thetas,
                self.singlet_excitation_operator_generator,
                self._excitations,
            )
        return self._u

    @property
    def theta1(self) -> list[float]:
        """Get theta1 values.

        Returns:
            theta1 values.
        """
        return self._theta1

    @theta1.setter
    def theta1(self, theta: list[float]) -> None:
        """Set theta1 values.

        Args:
            theta: theta1 values.
        """
        if len(theta) != len(self._theta1):
            raise ValueError(f"Expected {len(self._theta1)} theta1 values got {len(theta)}")
        self._rdm1 = None
        self._rdm2 = None
        self._rdm3 = None
        self._rdm4 = None
        self._u_number_spin_conserving = None
        self._u = None
        self._theta1 = theta.copy()
        self.state_vector.new_u(
            self.u_number_spin_conserving,
            allowed_states=self.state_vector.allowed_active_states_number_spin_conserving,
        )

    @property
    def theta2(self) -> list[float]:
        """Get theta2 values.

        Returns:
            theta2 values.
        """
        return self._theta2

    @theta2.setter
    def theta2(self, theta: list[float]) -> None:
        """Set theta2 values.

        Args:
            theta: theta2 values.
        """
        if len(theta) != len(self._theta2):
            raise ValueError(f"Expected {len(self._theta2)} theta2 values got {len(theta)}")
        self._rdm1 = None
        self._rdm2 = None
        self._rdm3 = None
        self._rdm4 = None
        self._u_number_spin_conserving = None
        self._u = None
        self._theta2 = theta.copy()
        self.state_vector.new_u(
            self.u_number_spin_conserving,
            allowed_states=self.state_vector.allowed_active_states_number_spin_conserving,
        )

    @property
    def theta3(self) -> list[float]:
        """Get theta3 values.

        Returns:
            theta3 values.
        """
        return self._theta3

    @theta3.setter
    def theta3(self, theta: list[float]) -> None:
        """Set theta3 values.

        Args:
            theta: theta3 values.
        """
        if len(theta) != len(self._theta3):
            raise ValueError(f"Expected {len(self._theta3)} theta3 values got {len(theta)}")
        self._rdm1 = None
        self._rdm2 = None
        self._rdm3 = None
        self._rdm4 = None
        self._u_number_spin_conserving = None
        self._u = None
        self._theta3 = theta.copy()
        self.state_vector.new_u(
            self.u_number_spin_conserving,
            allowed_states=self.state_vector.allowed_active_states_number_spin_conserving,
        )

    @property
    def theta4(self) -> list[float]:
        """Get theta4 values.

        Returns:
            theta4 values.
        """
        return self._theta4

    @theta4.setter
    def theta4(self, theta: list[float]) -> None:
        """Set theta4 values.

        Args:
            theta: theta4 values.
        """
        if len(theta) != len(self._theta4):
            raise ValueError(f"Expected {len(self._theta4)} theta4 values got {len(theta)}")
        self._rdm1 = None
        self._rdm2 = None
        self._rdm3 = None
        self._rdm4 = None
        self._u_number_spin_conserving = None
        self._u = None
        self._theta4 = theta.copy()
        self.state_vector.new_u(
            self.u_number_spin_conserving,
            allowed_states=self.state_vector.allowed_active_states_number_spin_conserving,
        )

    @property
    def theta5(self) -> list[float]:
        """Get theta5 values.

        Returns:
            theta5 values.
        """
        return self._theta5

    @theta5.setter
    def theta5(self, theta: list[float]) -> None:
        """Set theta5 values.

        Args:
            theta: theta5 values.
        """
        if len(theta) != len(self._theta5):
            raise ValueError(f"Expected {len(self._theta5)} theta5 values got {len(theta)}")
        self._rdm1 = None
        self._rdm2 = None
        self._rdm3 = None
        self._rdm4 = None
        self._u_number_spin_conserving = None
        self._u = None
        self._theta5 = theta.copy()
        self.state_vector.new_u(
            self.u_number_spin_conserving,
            allowed_states=self.state_vector.allowed_active_states_number_spin_conserving,
        )

    @property
    def theta6(self) -> list[float]:
        """Get theta6 values.

        Returns:
            theta6 values.
        """
        return self._theta6

    @theta6.setter
    def theta6(self, theta: list[float]) -> None:
        """Set theta6 values.

        Args:
            theta: theta6 values.
        """
        if len(theta) != len(self._theta6):
            raise ValueError(f"Expected {len(self._theta6)} theta6 values got {len(theta)}")
        self._rdm1 = None
        self._rdm2 = None
        self._rdm3 = None
        self._rdm4 = None
        self._u_number_spin_conserving = None
        self._u = None
        self._theta6 = theta.copy()
        self.state_vector.new_u(
            self.u_number_spin_conserving,
            allowed_states=self.state_vector.allowed_active_states_number_spin_conserving,
        )

    def add_multiple_theta(self, theta: dict[str, list[float]], excitations: str) -> None:
        """Add multiple ranks of thetas.

        Args:
            theta: Dictionary of thetas.
            excitations: Excitations to be included.
        """
        if "s" in excitations:
            self._theta1 = theta["theta1"].copy()
        if "d" in excitations:
            self._theta2 = theta["theta2"].copy()
        if "t" in excitations:
            self._theta3 = theta["theta3"].copy()
        if "q" in excitations:
            self._theta4 = theta["theta4"].copy()
        if "5" in excitations:
            self._theta5 = theta["theta5"].copy()
        if "6" in excitations:
            self._theta6 = theta["theta6"].copy()
        self._rdm1 = None
        self._rdm2 = None
        self._rdm3 = None
        self._rdm4 = None
        self._u_number_spin_conserving = None
        self._u = None
        self.state_vector.new_u(
            self.u_number_spin_conserving,
            allowed_states=self.state_vector.allowed_active_states_number_spin_conserving,
        )

    @property
    def c_trans(self) -> np.ndarray:
        """Get orbital coefficients.

        Returns:
            Orbital coefficients.
        """
        kappa_mat = np.zeros_like(self._c_orthonormal)
        if len(self.kappa) != 0:
            if np.max(np.abs(self.kappa)) > 0.0:
                for kappa_val, (p, q) in zip(self.kappa, self.kappa_idx):
                    kappa_mat[p, q] = kappa_val
                    kappa_mat[q, p] = -kappa_val
        if len(self.kappa_redundant) != 0:
            if np.max(np.abs(self.kappa_redundant)) > 0.0:
                for kappa_val, (p, q) in zip(self.kappa_redundant, self.kappa_redundant_idx):
                    kappa_mat[p, q] = kappa_val
                    kappa_mat[q, p] = -kappa_val
        return np.matmul(self._c_orthonormal, scipy.linalg.expm(-kappa_mat))

    @property
    def h_mo(self) -> np.ndarray:
        """Get one-electron Hamiltonian integrals in MO basis.

        Returns:
            One-electron Hamiltonian integrals in MO basis.
        """
        if self._h_mo is None:
            self._h_mo = one_electron_integral_transform(self.c_trans, self.h_ao)
        return self._h_mo

    @property
    def g_mo(self) -> np.ndarray:
        """Get two-electron Hamiltonian integrals in MO basis.

        Returns:
            Two-electron Hamiltonian integrals in MO basis.
        """
        if self._g_mo is None:
            self._g_mo = two_electron_integral_transform(self.c_trans, self.g_ao)
        return self._g_mo

    @property
    def rdm1(self) -> np.ndarray:
        """Calcuate one-electron reduced density matrix.

        Returns:
            One-electron reduced density matrix.
        """
        if self._rdm1 is None:
            self._rdm1 = np.zeros((self.num_active_orbs, self.num_active_orbs))
            for p in range(self.num_inactive_orbs, self.num_inactive_orbs + self.num_active_orbs):
                p_idx = p - self.num_inactive_orbs
                for q in range(self.num_inactive_orbs, p + 1):
                    q_idx = q - self.num_inactive_orbs
                    val = expectation_value_pauli(
                        self.state_vector,
                        epq_pauli(p, q, self.num_spin_orbs),
                        self.state_vector,
                    )
                    self._rdm1[p_idx, q_idx] = val
                    self._rdm1[q_idx, p_idx] = val
        return self._rdm1

    @property
    def rdm2(self) -> np.ndarray:
        """Calcuate two-electron reduced density matrix.

        Returns:
            Two-electron reduced density matrix.
        """
        if self._rdm2 is None:
            self._rdm2 = np.zeros(
                (
                    self.num_active_orbs,
                    self.num_active_orbs,
                    self.num_active_orbs,
                    self.num_active_orbs,
                )
            )
            E = {}
            for p in range(self.num_inactive_orbs, self.num_inactive_orbs + self.num_active_orbs):
                for q in range(self.num_inactive_orbs, self.num_inactive_orbs + self.num_active_orbs):
                    E[(p, q)] = epq_hybrid(
                        p,
                        q,
                        self.num_inactive_spin_orbs,
                        self.num_active_spin_orbs,
                        self.num_virtual_spin_orbs,
                    )
            for p in range(self.num_inactive_orbs, self.num_inactive_orbs + self.num_active_orbs):
                p_idx = p - self.num_inactive_orbs
                for q in range(self.num_inactive_orbs, p + 1):
                    q_idx = q - self.num_inactive_orbs
                    for r in range(self.num_inactive_orbs, p + 1):
                        r_idx = r - self.num_inactive_orbs
                        if p == q:
                            s_lim = r + 1
                        elif p == r:
                            s_lim = q + 1
                        elif q < r:
                            s_lim = p
                        else:
                            s_lim = p + 1
                        for s in range(self.num_inactive_orbs, s_lim):
                            s_idx = s - self.num_inactive_orbs
                            val = expectation_value_hybrid_flow(
                                self.state_vector,
                                [E[(p, q)], E[(r, s)]],
                                self.state_vector,
                            )
                            if q == r:
                                val -= self.rdm1[p_idx, s_idx]
                            self._rdm2[p_idx, q_idx, r_idx, s_idx] = val
                            self._rdm2[r_idx, s_idx, p_idx, q_idx] = val
                            self._rdm2[q_idx, p_idx, s_idx, r_idx] = val
                            self._rdm2[s_idx, r_idx, q_idx, p_idx] = val
        return self._rdm2

    def check_orthonormality(self, overlap_integral: np.ndarray) -> None:
        r"""Check orthonormality of orbitals.

        .. math::
            I = C_\text{MO}S\C_\text{MO}^T

        Args:
            overlap_integral: Overlap integral in AO basis.
        """
        S_ortho = one_electron_integral_transform(self.c_trans, overlap_integral)
        one = np.identity(len(S_ortho))
        diff = np.abs(S_ortho - one)
        print("Max ortho-normal diff:", np.max(diff))

    def run_ucc(
        self,
        excitations: str,
        orbital_optimization: bool = False,
        is_silent: bool = False,
        convergence_threshold: float = 10**-10,
        maxiter: int = 100,
    ) -> None:
        """Run optimization of UCC wave function.

        Args:
            excitations: Excitation orders to include.
            orbital_optimization: Do orbital optimization.
            is_silent: Do not print any output.
            convergence_threshold: Energy threshold for convergence.
            maxiter: Maximum number of iterations.
        """
        excitations = excitations.lower()
        self._excitations = excitations
        e_tot = partial(
            energy_ucc,
            excitations=excitations,
            orbital_optimized=orbital_optimization,
            wf=self,
        )
        parameter_gradient = partial(
            gradient_ucc,
            excitations=excitations,
            orbital_optimized=orbital_optimization,
            wf=self,
        )
        global iteration
        global start
        iteration = 0  # type: ignore
        start = time.time()  # type: ignore

        def print_progress(x: Sequence[float]) -> None:
            """Print progress during energy minimization of wave function.

            Args:
                x: Wave function parameters.
            """
            global iteration
            global start
            time_str = f"{time.time() - start:7.2f}"  # type: ignore
            e_str = f"{e_tot(x):3.12f}"
            print(f"{str(iteration+1).center(11)} | {time_str.center(18)} | {e_str.center(27)}")  # type: ignore
            iteration += 1  # type: ignore
            if iteration > 500:
                raise ValueError("Did not converge in 500 iterations in energy minimization.")
            start = time.time()  # type: ignore

        def silent_progress(X: Sequence[float]) -> None:
            """Print progress during energy minimization of wave function.

            Args:
                X: Wave function parameters.
            """
            global iteration
            iteration += 1  # type: ignore
            if iteration > 500:
                raise ValueError("Did not converge in 500 iterations in energy minimization.")

        parameters: list[float] = []
        num_kappa = 0
        num_theta1 = 0
        num_theta2 = 0
        num_theta3 = 0
        num_theta4 = 0
        num_theta5 = 0
        num_theta6 = 0
        if orbital_optimization:
            parameters += self.kappa
            num_kappa += len(self.kappa)
        if "s" in excitations:
            for idx, _, _, _ in self.singlet_excitation_operator_generator.get_t1_generator_sa(0):
                parameters += [self.theta1[idx]]
                num_theta1 += 1
        if "d" in excitations:
            for idx, _, _, _, _, _ in self.singlet_excitation_operator_generator.get_t2_generator_sa(0):
                parameters += [self.theta2[idx]]
                num_theta2 += 1
        if "t" in excitations:
            for idx, _, _, _, _, _, _, _ in self.singlet_excitation_operator_generator.get_t3_generator(0):
                parameters += [self.theta3[idx]]
                num_theta3 += 1
        if "q" in excitations:
            for idx, _, _, _, _, _, _, _, _, _ in self.singlet_excitation_operator_generator.get_t4_generator(
                0
            ):
                parameters += [self.theta4[idx]]
                num_theta4 += 1
        if "5" in excitations:
            for (
                idx,
                _,
                _,
                _,
                _,
                _,
                _,
                _,
                _,
                _,
                _,
                _,
            ) in self.singlet_excitation_operator_generator.get_t5_generator(0):
                parameters += [self.theta5[idx]]
                num_theta5 += 1
        if "6" in excitations:
            for (
                idx,
                _,
                _,
                _,
                _,
                _,
                _,
                _,
                _,
                _,
                _,
                _,
                _,
                _,
            ) in self.singlet_excitation_operator_generator.get_t6_generator(0):
                parameters += [self.theta6[idx]]
                num_theta6 += 1
        if is_silent:
            res = scipy.optimize.minimize(
                e_tot,
                parameters,
                tol=convergence_threshold,
                callback=silent_progress,
                method="SLSQP",
                jac=parameter_gradient,
            )
        else:
            print("### Parameters information:")
            print(f"### Number kappa: {num_kappa}")
            print(f"### Number theta1: {num_theta1}")
            print(f"### Number theta2: {num_theta2}")
            print(f"### Number theta3: {num_theta3}")
            print(f"### Number theta4: {num_theta4}")
            print(f"### Number theta5: {num_theta5}")
            print(f"### Number theta6: {num_theta6}")
            print(
                f"### Total parameters: {num_kappa+num_theta1+num_theta2+num_theta3+num_theta4+num_theta5+num_theta6}\n"
            )
            print("Iteration # | Iteration time [s] | Electronic energy [Hartree]")
            res = scipy.optimize.minimize(
                e_tot,
                parameters,
                tol=convergence_threshold,
                callback=print_progress,
                method="SLSQP",
                jac=parameter_gradient,
                options={"maxiter": maxiter},
            )
        self.energy_elec = res["fun"]
        param_idx = 0
        if orbital_optimization:
            param_idx += len(self.kappa)
            for i in range(len(self.kappa)):
                self.kappa[i] = 0
                self._kappa_old[i] = 0
            for i in range(len(self.kappa_redundant)):
                self.kappa_redundant[i] = 0
                self._kappa_redundant_old[i] = 0
        if "s" in excitations:
            thetas = res["x"][param_idx : num_theta1 + param_idx].tolist()
            param_idx += len(thetas)
            counter = 0
            for idx, _, _, _ in self.singlet_excitation_operator_generator.get_t1_generator_sa(0):
                self.theta1[idx] = thetas[counter]
                counter += 1
        if "d" in excitations:
            thetas = res["x"][param_idx : num_theta2 + param_idx].tolist()
            param_idx += len(thetas)
            counter = 0
            for idx, _, _, _, _, _ in self.singlet_excitation_operator_generator.get_t2_generator_sa(0):
                self.theta2[idx] = thetas[counter]
                counter += 1
        if "t" in excitations:
            thetas = res["x"][param_idx : num_theta3 + param_idx].tolist()
            param_idx += len(thetas)
            counter = 0
            for idx, _, _, _, _, _, _, _ in self.singlet_excitation_operator_generator.get_t3_generator(0):
                self.theta3[idx] = thetas[counter]
                counter += 1
        if "q" in excitations:
            thetas = res["x"][param_idx : num_theta4 + param_idx].tolist()
            param_idx += len(thetas)
            counter = 0
            for idx, _, _, _, _, _, _, _, _, _ in self.singlet_excitation_operator_generator.get_t4_generator(
                0
            ):
                self.theta4[idx] = thetas[counter]
                counter += 1
        if "5" in excitations:
            thetas = res["x"][param_idx : num_theta5 + param_idx].tolist()
            param_idx += len(thetas)
            counter = 0
            for (
                idx,
                _,
                _,
                _,
                _,
                _,
                _,
                _,
                _,
                _,
                _,
                _,
            ) in self.singlet_excitation_operator_generator.get_t5_generator(0):
                self.theta5[idx] = thetas[counter]
                counter += 1
        if "6" in excitations:
            thetas = res["x"][param_idx : num_theta6 + param_idx].tolist()
            param_idx += len(thetas)
            counter = 0
            for (
                idx,
                _,
                _,
                _,
                _,
                _,
                _,
                _,
                _,
                _,
                _,
                _,
                _,
                _,
            ) in self.singlet_excitation_operator_generator.get_t6_generator(0):
                self.theta6[idx] = thetas[counter]
                counter += 1


def energy_ucc(
    parameters: Sequence[float],
    excitations: str,
    orbital_optimized: bool,
    wf: WaveFunctionUCC,
) -> float:
    r"""Calculate electronic energy of UCC wave function.

    .. math::
        E = \left<0\left|\hat{H}\right|0\right>

    Args:
        parameters: Sequence of all parameters.
                    Ordered as orbital rotations, active-space singles, active-space doubles, ...
        excitations: Excitation orders to consider.
        orbital_optimized: Do orbital optimization.
        wf: Wave function object.

    Returns:
        Electronic energy.
    """
    kappa = []
    theta1 = []
    theta2 = []
    theta3 = []
    theta4 = []
    theta5 = []
    theta6 = []
    idx_counter = 0
    if orbital_optimized:
        for _ in range(len(wf.kappa_idx)):
            kappa.append(parameters[idx_counter])
            idx_counter += 1
    if "s" in excitations:
        for _ in wf.singlet_excitation_operator_generator.get_t1_generator_sa(0):
            theta1.append(parameters[idx_counter])
            idx_counter += 1
    if "d" in excitations:
        for _ in wf.singlet_excitation_operator_generator.get_t2_generator_sa(
            wf.num_inactive_spin_orbs + wf.num_active_spin_orbs + wf.num_virtual_spin_orbs
        ):
            theta2.append(parameters[idx_counter])
            idx_counter += 1
    if "t" in excitations:
        for _ in wf.singlet_excitation_operator_generator.get_t3_generator(0):
            theta3.append(parameters[idx_counter])
            idx_counter += 1
    if "q" in excitations:
        for _ in wf.singlet_excitation_operator_generator.get_t4_generator(0):
            theta4.append(parameters[idx_counter])
            idx_counter += 1
    if "5" in excitations:
        for _ in wf.singlet_excitation_operator_generator.get_t5_generator(0):
            theta5.append(parameters[idx_counter])
            idx_counter += 1
    if "6" in excitations:
        for _ in wf.singlet_excitation_operator_generator.get_t6_generator(0):
            theta6.append(parameters[idx_counter])
            idx_counter += 1
    assert len(parameters) == len(kappa) + len(theta1) + len(theta2) + len(theta3) + len(theta4) + len(
        theta5
    ) + len(theta6)

    kappa_mat = np.zeros_like(wf.c_orthonormal)
    if orbital_optimized:
        for kappa_val, (p, q) in zip(np.array(kappa) - np.array(wf._kappa_old), wf.kappa_idx):
            kappa_mat[p, q] = kappa_val
            kappa_mat[q, p] = -kappa_val
    if len(wf.kappa_redundant) != 0:
        if np.max(np.abs(wf.kappa_redundant)) > 0.0:
            for kappa_val, (p, q) in zip(
                np.array(wf.kappa_redundant) - np.array(wf._kappa_redundant_old), wf.kappa_redundant_idx
            ):
                kappa_mat[p, q] = kappa_val
                kappa_mat[q, p] = -kappa_val
    c_trans = np.matmul(wf.c_orthonormal, scipy.linalg.expm(-kappa_mat))
    if orbital_optimized:
        wf._kappa_old = kappa.copy()
        wf._kappa_redundant_old = wf.kappa_redundant.copy()
    # Moving expansion point of kappa
    wf.c_orthonormal = c_trans
    # Add thetas
    theta_dict = {}
    if "s" in excitations:
        theta_dict["theta1"] = theta1
    if "d" in excitations:
        theta_dict["theta2"] = theta2
    if "t" in excitations:
        theta_dict["theta3"] = theta3
    if "q" in excitations:
        theta_dict["theta4"] = theta4
    if "5" in excitations:
        theta_dict["theta5"] = theta5
    if "6" in excitations:
        theta_dict["theta6"] = theta6
    wf.add_multiple_theta(theta_dict, excitations)
    return expectation_value_pauli(
        wf.state_vector,
        hamiltonian_pauli_0i_0a(
            wf.h_mo,
            wf.g_mo,
            wf.num_inactive_orbs,
            wf.num_active_orbs,
            wf.num_virtual_orbs,
        ),
        wf.state_vector,
    )


def gradient_ucc(
    parameters: Sequence[float],
    excitations: str,
    orbital_optimized: bool,
    wf: WaveFunctionUCC,
) -> np.ndarray:
    """Calcuate electronic gradient.

    Args:
        parameters: Sequence of all parameters.
                    Ordered as orbital rotations, active-space singles, active-space doubles, ...
        excitations: Excitation orders to consider.
        orbital_optimized: Do orbital optimization.
        wf: Wave function object.

    Returns:
        Electronic gradient.
    """
    number_kappas = 0
    if orbital_optimized:
        number_kappas = len(wf.kappa_idx)
    gradient = np.zeros_like(parameters)
    if orbital_optimized:
        gradient[:number_kappas] = orbital_rotation_gradient(
            wf,
        )
    gradient[number_kappas:] = active_space_parameter_gradient(
        wf,
        parameters,
        excitations,
        orbital_optimized,
    )
    return gradient


def orbital_rotation_gradient(
    wf: WaveFunctionUCC,
) -> np.ndarray:
    """Calcuate electronic gradient with respect to orbital rotations.

    Args:
        wf: Wave function object.

    Return:
        Electronic gradient with respect to orbital rotations.
    """
    rdms = ReducedDenstiyMatrix(
        wf.num_inactive_orbs,
        wf.num_active_orbs,
        wf.num_active_orbs,
        rdm1=wf.rdm1,
        rdm2=wf.rdm2,
    )
    gradient = get_orbital_gradient(
        rdms, wf.h_mo, wf.g_mo, wf.kappa_idx, wf.num_inactive_orbs, wf.num_active_orbs
    )
    return gradient


def active_space_parameter_gradient(
    wf: WaveFunctionUCC,
    parameters: Sequence[float],
    excitations: str,
    orbital_optimized: bool,
    finite_diff_type: str = "forward",
) -> np.ndarray:
    """Calcuate electronic gradient with respect to active space parameters.

    Args:
        wf: Wave function object.
        parameters: Sequence of all parameters.
                    Ordered as orbital rotations, active-space singles, active-space doubles, ...
        excitations: Excitation orders to consider.
        orbital_optimized: Do orbital optimization.
        finite_diff_type: Type of finite-differnce (forward or central).

    Returns:
        Electronic gradient with respect to active spae parameters.
    """
    if finite_diff_type not in ("central", "forward"):
        raise ValueError(f"finite_diff_type must be central or forward, got {finite_diff_type}")
    kappa = []
    theta1 = []
    theta2 = []
    theta3 = []
    theta4 = []
    theta5 = []
    theta6 = []
    idx_counter = 0
    if orbital_optimized:
        for _ in range(len(wf.kappa_idx)):
            kappa.append(0 * parameters[idx_counter])
            idx_counter += 1
    if "s" in excitations:
        for _ in wf.singlet_excitation_operator_generator.get_t1_generator_sa(0):
            theta1.append(parameters[idx_counter])
            idx_counter += 1
    if "d" in excitations:
        for _ in wf.singlet_excitation_operator_generator.get_t2_generator_sa(
            wf.num_inactive_spin_orbs + wf.num_active_spin_orbs + wf.num_virtual_spin_orbs
        ):
            theta2.append(parameters[idx_counter])
            idx_counter += 1
    if "t" in excitations:
        for _ in wf.singlet_excitation_operator_generator.get_t3_generator(0):
            theta3.append(parameters[idx_counter])
            idx_counter += 1
    if "q" in excitations:
        for _ in wf.singlet_excitation_operator_generator.get_t4_generator(0):
            theta4.append(parameters[idx_counter])
            idx_counter += 1
    if "5" in excitations:
        for _ in wf.singlet_excitation_operator_generator.get_t5_generator(0):
            theta5.append(parameters[idx_counter])
            idx_counter += 1
    if "6" in excitations:
        for _ in wf.singlet_excitation_operator_generator.get_t6_generator(0):
            theta6.append(parameters[idx_counter])
            idx_counter += 1
    assert len(parameters) == len(kappa) + len(theta1) + len(theta2) + len(theta3) + len(theta4) + len(
        theta5
    ) + len(theta6)

    Hamiltonian = hamiltonian_hybrid_0i_0a(
        wf.h_mo,
        wf.g_mo,
        wf.num_inactive_orbs,
        wf.num_active_orbs,
        wf.num_virtual_orbs,
    )

    theta_params = theta1 + theta2 + theta3 + theta4 + theta5 + theta6
    gradient_theta = np.zeros_like(theta_params)
    if finite_diff_type == "central":
        eps = np.finfo(np.float64).eps ** (1 / 3)
    if finite_diff_type == "forward":
        eps = np.finfo(np.float64).eps ** (1 / 2)
        E = expectation_value_hybrid(wf.state_vector, Hamiltonian, wf.state_vector)
    for i, _ in enumerate(theta_params):
        sign_step = (theta_params[i] >= 0).astype(float) * 2 - 1
        step_size = eps * sign_step * max(1, abs(theta_params[i]))
        theta_params[i] += step_size
        theta_dict = {}
        idx = 0
        if "s" in excitations:
            theta_dict["theta1"] = theta_params[idx : idx + len(theta1)]
            idx += len(theta1)
        if "d" in excitations:
            theta_dict["theta2"] = theta_params[idx : idx + len(theta2)]
            idx += len(theta2)
        if "t" in excitations:
            theta_dict["theta3"] = theta_params[idx : idx + len(theta3)]
            idx += len(theta3)
        if "q" in excitations:
            theta_dict["theta4"] = theta_params[idx : idx + len(theta4)]
            idx += len(theta4)
        if "5" in excitations:
            theta_dict["theta5"] = theta_params[idx : idx + len(theta5)]
            idx += len(theta5)
        if "6" in excitations:
            theta_dict["theta6"] = theta_params[idx : idx + len(theta6)]
            idx += len(theta6)
        wf.add_multiple_theta(theta_dict, excitations)
        E_plus = expectation_value_hybrid(wf.state_vector, Hamiltonian, wf.state_vector)
        theta_params[i] -= step_size
        theta_dict = {}
        idx = 0
        if "s" in excitations:
            theta_dict["theta1"] = theta_params[idx : idx + len(theta1)]
            idx += len(theta1)
        if "d" in excitations:
            theta_dict["theta2"] = theta_params[idx : idx + len(theta2)]
            idx += len(theta2)
        if "t" in excitations:
            theta_dict["theta3"] = theta_params[idx : idx + len(theta3)]
            idx += len(theta3)
        if "q" in excitations:
            theta_dict["theta4"] = theta_params[idx : idx + len(theta4)]
            idx += len(theta4)
        if "5" in excitations:
            theta_dict["theta5"] = theta_params[idx : idx + len(theta5)]
            idx += len(theta5)
        if "6" in excitations:
            theta_dict["theta6"] = theta_params[idx : idx + len(theta6)]
            idx += len(theta6)
        if finite_diff_type == "central":
            theta_params[i] -= step_size
            theta_dict = {}
            idx = 0
            if "s" in excitations:
                theta_dict["theta1"] = theta_params[idx : idx + len(theta1)]
                idx += len(theta1)
            if "d" in excitations:
                theta_dict["theta2"] = theta_params[idx : idx + len(theta2)]
                idx += len(theta2)
            if "t" in excitations:
                theta_dict["theta3"] = theta_params[idx : idx + len(theta3)]
                idx += len(theta3)
            if "q" in excitations:
                theta_dict["theta4"] = theta_params[idx : idx + len(theta4)]
                idx += len(theta4)
            if "5" in excitations:
                theta_dict["theta5"] = theta_params[idx : idx + len(theta5)]
                idx += len(theta5)
            if "6" in excitations:
                theta_dict["theta6"] = theta_params[idx : idx + len(theta6)]
                idx += len(theta6)
            E_minus = expectation_value_hybrid(wf.state_vector, Hamiltonian, wf.state_vector)
            gradient_theta[i] = (E_plus - E_minus) / (2 * step_size)
            theta_params[i] += step_size
            theta_dict = {}
            idx = 0
            if "s" in excitations:
                theta_dict["theta1"] = theta_params[idx : idx + len(theta1)]
                idx += len(theta1)
            if "d" in excitations:
                theta_dict["theta2"] = theta_params[idx : idx + len(theta2)]
                idx += len(theta2)
            if "t" in excitations:
                theta_dict["theta3"] = theta_params[idx : idx + len(theta3)]
                idx += len(theta3)
            if "q" in excitations:
                theta_dict["theta4"] = theta_params[idx : idx + len(theta4)]
                idx += len(theta4)
            if "5" in excitations:
                theta_dict["theta5"] = theta_params[idx : idx + len(theta5)]
                idx += len(theta5)
            if "6" in excitations:
                theta_dict["theta6"] = theta_params[idx : idx + len(theta6)]
                idx += len(theta6)
        if finite_diff_type == "forward":
            gradient_theta[i] = (E_plus - E) / step_size
    return gradient_theta


def load_wavefunction(filename: str) -> WaveFunctionUCC:
    """Load wave function from a compressed NumPy object.

    Args:
        filename: Filename of compressed NumPy object without file extension.

    Returns:
        Wave function object.
    """
    dat = np.load(f"{filename}.npz")
    wf = WaveFunctionUCC(
        int(dat["num_spin_orbs"]),
        int(dat["num_elec"]),
        (int(dat["num_active_elec"]), int(dat["num_active_orbs"])),
        dat["c_trans"],
        dat["h_ao"],
        dat["g_ao"],
        bool(dat["include_active_kappa"]),
    )
    excitations = ""
    if len(dat["theta1"]) > 0:
        if np.max(np.abs(dat["theta1"])) > 10**-6:
            excitations += "s"
    if len(dat["theta2"]) > 0:
        if np.max(np.abs(dat["theta2"])) > 10**-6:
            excitations += "d"
    if len(dat["theta3"]) > 0:
        if np.max(np.abs(dat["theta3"])) > 10**-6:
            excitations += "t"
    if len(dat["theta4"]) > 0:
        if np.max(np.abs(dat["theta4"])) > 10**-6:
            excitations += "q"
    if len(dat["theta5"]) > 0:
        if np.max(np.abs(dat["theta5"])) > 10**-6:
            excitations += "5"
    if len(dat["theta6"]) > 0:
        if np.max(np.abs(dat["theta6"])) > 10**-6:
            excitations += "6"
    wf._excitations = excitations
    wf.add_multiple_theta(
        {
            "theta1": list(dat["theta1"]),
            "theta2": list(dat["theta2"]),
            "theta3": list(dat["theta3"]),
            "theta4": list(dat["theta4"]),
            "theta5": list(dat["theta5"]),
            "theta6": list(dat["theta6"]),
        },
        wf._excitations,
    )
    thetas = []
    if "s" in wf._excitations:
        thetas += wf.theta1
    if "d" in wf._excitations:
        thetas += wf.theta2
    if "t" in wf._excitations:
        thetas += wf.theta3
    if "q" in wf._excitations:
        thetas += wf.theta4
    if "5" in wf._excitations:
        thetas += wf.theta5
    if "6" in wf._excitations:
        thetas += wf.theta6
    energy = energy_ucc(thetas, wf._excitations, False, wf)
    if abs(energy - float(dat["energy_elec"])) > 10**-6:
        raise ValueError(
            f'Calculate energy is different from saved energy: {energy} and {float(dat["energy_elec"])}.'
        )
    wf.energy_elec = energy
    return wf<|MERGE_RESOLUTION|>--- conflicted
+++ resolved
@@ -17,17 +17,10 @@
     get_orbital_gradient,
 )
 from slowquant.unitary_coupled_cluster.operator_hybrid import (
-<<<<<<< HEAD
     epq_hybrid,
     expectation_value_hybrid,
     expectation_value_hybrid_flow,
     hamiltonian_hybrid_0i_0a,
-=======
-    energy_hamiltonian_hybrid,
-    epq_hybrid,
-    expectation_value_hybrid,
-    expectation_value_hybrid_flow,
->>>>>>> 875b9749
 )
 from slowquant.unitary_coupled_cluster.operator_pauli import (
     epq_pauli,
