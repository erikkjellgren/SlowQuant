--- conflicted
+++ resolved
@@ -57,16 +57,10 @@
         """
         if len(cas) != 2:
             raise ValueError(f"cas must have two elements, got {len(cas)} elements.")
-<<<<<<< HEAD
-        self._c_orthonormal = c_orthonormal
-        self.h_ao = h_ao
-        self.g_ao = g_ao
-=======
         # Init stuff
         self._c_mo = mo_coeffs
         self._h_ao = h_ao
         self._g_ao = g_ao
->>>>>>> fbde08b7
         self.inactive_spin_idx = []
         self.virtual_spin_idx = []
         self.active_spin_idx = []
@@ -94,11 +88,8 @@
         self._rdm4 = None
         self._h_mo = None
         self._g_mo = None
-<<<<<<< HEAD
-=======
         self._energy_elec: float | None = None
         # Construct spin orbital spaces and indices
->>>>>>> fbde08b7
         active_space = []
         orbital_counter = 0
         for i in range(num_elec - cas[0], num_elec):
@@ -128,7 +119,7 @@
         self.num_inactive_orbs = self.num_inactive_spin_orbs // 2
         self.num_active_orbs = self.num_active_spin_orbs // 2
         self.num_virtual_orbs = self.num_virtual_spin_orbs // 2
-        # Contruct spatial idx
+        # Construct spatial idx
         self.inactive_idx: list[int] = []
         self.virtual_idx: list[int] = []
         self.active_idx: list[int] = []
@@ -149,7 +140,7 @@
         for idx in self.active_unocc_spin_idx:
             if idx // 2 not in self.active_unocc_idx:
                 self.active_unocc_idx.append(idx // 2)
-        # Make shifted indecies
+        # Make shifted indices
         if len(self.active_spin_idx) != 0:
             active_shift = np.min(self.active_spin_idx)
             for active_idx in self.active_spin_idx:
@@ -174,8 +165,10 @@
         self.kappa_redundant_idx = []
         self._kappa_old = []
         # kappa can be optimized in spatial basis
+        # Loop over all q>p orb combinations and find redundant kappas
         for p in range(0, self.num_orbs):
             for q in range(p + 1, self.num_orbs):
+                # find redundant kappas
                 if p in self.inactive_idx and q in self.inactive_idx:
                     self.kappa_redundant_idx.append((p, q))
                     continue
@@ -186,26 +179,7 @@
                     if p in self.active_idx and q in self.active_idx:
                         self.kappa_redundant_idx.append((p, q))
                         continue
-                if include_active_kappa:
-                    if p in self.active_occ_idx and q in self.active_occ_idx:
-                        self.kappa_redundant.append(0.0)
-                        self._kappa_redundant_old.append(0.0)
-                        self.kappa_redundant_idx.append([p, q])
-                        continue
-                    if p in self.active_unocc_idx and q in self.active_unocc_idx:
-                        self.kappa_redundant.append(0.0)
-                        self._kappa_redundant_old.append(0.0)
-                        self.kappa_redundant_idx.append([p, q])
-                        continue
                 if not (p in self.active_idx and q in self.active_idx):
-<<<<<<< HEAD
-                    self.kappa_no_activeactive_idx.append([p, q])
-                    self.kappa_no_activeactive_idx_dagger.append([q, p])
-                self.kappa.append(0.0)
-                self._kappa_old.append(0.0)
-                self.kappa_idx.append([p, q])
-        # HF like orbital rotation indecies
-=======
                     self.kappa_no_activeactive_idx.append((p, q))
                     self.kappa_no_activeactive_idx_dagger.append((q, p))
                 # the rest is non-redundant
@@ -213,7 +187,6 @@
                 self._kappa_old.append(0.0)
                 self.kappa_idx.append((p, q))
         # HF like orbital rotation indices
->>>>>>> fbde08b7
         self.kappa_hf_like_idx = []
         for p in range(0, self.num_orbs):
             for q in range(p + 1, self.num_orbs):
@@ -236,7 +209,7 @@
         hf_det = int("1" * self.num_active_elec + "0" * (self.num_active_spin_orbs - self.num_active_elec), 2)
         self.csf_coeffs[self.ci_info.det2idx[hf_det]] = 1
         self._ci_coeffs = np.copy(self.csf_coeffs)
-        # Construct UCC
+        # Construct UCC Structure
         self._excitations = excitations  # Needed for saving the wave function
         self.ucc_layout = UccStructure()
         if "s" in excitations.lower():
@@ -351,20 +324,6 @@
         Returns:
             Molecular orbital coefficients.
         """
-<<<<<<< HEAD
-        kappa_mat = np.zeros_like(self._c_orthonormal)
-        if len(self.kappa) != 0:
-            if np.max(np.abs(self.kappa)) > 0.0:
-                for kappa_val, (p, q) in zip(self.kappa, self.kappa_idx):
-                    kappa_mat[p, q] = kappa_val
-                    kappa_mat[q, p] = -kappa_val
-        if len(self.kappa_redundant) != 0:
-            if np.max(np.abs(self.kappa_redundant)) > 0.0:
-                for kappa_val, (p, q) in zip(self.kappa_redundant, self.kappa_redundant_idx):
-                    kappa_mat[p, q] = kappa_val
-                    kappa_mat[q, p] = -kappa_val
-        return np.matmul(self._c_orthonormal, scipy.linalg.expm(-kappa_mat))
-=======
         # Construct anti-hermitian kappa matrix
         kappa_mat = np.zeros_like(self._c_mo)
         if len(self.kappa) != 0:
@@ -377,7 +336,6 @@
                     kappa_mat[q, p] = -(kappa_val - kappa_old)
         # Apply orbital rotation unitary to MO coefficients
         return np.matmul(self._c_mo, scipy.linalg.expm(-kappa_mat))
->>>>>>> fbde08b7
 
     @property
     def h_mo(self) -> np.ndarray:
@@ -403,7 +361,7 @@
 
     @property
     def rdm1(self) -> np.ndarray:
-        """Calcuate one-electron reduced density matrix.
+        """Calculate one-electron reduced density matrix in the active space.
 
         Returns:
             One-electron reduced density matrix.
@@ -428,11 +386,7 @@
 
     @property
     def rdm2(self) -> np.ndarray:
-<<<<<<< HEAD
-        """Calcuate two-electron reduced density matrix.
-=======
         """Calculate two-electron reduced density matrix in the active space.
->>>>>>> fbde08b7
 
         Returns:
             Two-electron reduced density matrix.
@@ -480,11 +434,7 @@
 
     @property
     def rdm3(self) -> np.ndarray:
-<<<<<<< HEAD
-        """Calcuate three-electron reduced density matrix.
-=======
         """Calculate three-electron reduced density matrix in the active space.
->>>>>>> fbde08b7
 
         Currently not utilizing the full symmetry.
 
@@ -546,7 +496,7 @@
 
     @property
     def rdm4(self) -> np.ndarray:
-        """Calcuate four-electron reduced density matrix.
+        """Calculate four-electron reduced density matrix in the active space.
 
         Currently not utilizing the full symmetry.
 
@@ -820,17 +770,6 @@
             maxiter: Maximum number of iterations.
             is_silent_subiterations: Silence subiterations.
         """
-<<<<<<< HEAD
-        e_tot = partial(
-            energy_ucc,
-            orbital_optimized=orbital_optimization,
-            wf=self,
-        )
-        parameter_gradient = partial(
-            gradient_ucc,
-            orbital_optimized=orbital_optimization,
-            wf=self,
-=======
         # Init parameters
         num_kappa = 0
         if orbital_optimization:
@@ -867,7 +806,6 @@
         print(f"### Number theta6: {num_theta6}")
         print(
             f"### Total parameters: {num_kappa + num_theta1 + num_theta2 + num_theta3 + num_theta4 + num_theta5 + num_theta6}\n"
->>>>>>> fbde08b7
         )
         e_old = 1e12
         print("Full optimization")
@@ -958,9 +896,6 @@
     ) -> None:
         """Run one step optimization of wave function.
 
-<<<<<<< HEAD
-        parameters: list[float] = []
-=======
         Args:
             optimizer_name: Name of optimizer.
             orbital_optimization: Perform orbital optimization.
@@ -968,7 +903,6 @@
             maxiter: Maximum number of iterations.
         """
         # Init parameters
->>>>>>> fbde08b7
         num_kappa = 0
         if orbital_optimization:
             num_kappa = len(self.kappa)
@@ -978,14 +912,6 @@
         num_theta4 = 0
         num_theta5 = 0
         num_theta6 = 0
-<<<<<<< HEAD
-        if orbital_optimization:
-            parameters += self.kappa
-            num_kappa += len(self.kappa)
-        for theta in self.thetas:
-            parameters.append(theta)
-=======
->>>>>>> fbde08b7
         for exc_type in self.ucc_layout.excitation_operator_type:
             if exc_type == "sa_single":
                 num_theta1 += 1
@@ -1001,17 +927,6 @@
                 num_theta6 += 1
             else:
                 raise ValueError(f"Got unknown excitation type, {exc_type}")
-<<<<<<< HEAD
-        if is_silent:
-            res = scipy.optimize.minimize(
-                e_tot,
-                parameters,
-                tol=convergence_threshold,
-                callback=silent_progress,
-                method="SLSQP",
-                jac=parameter_gradient,
-            )
-=======
         # Optimization
         print("### Parameters information:")
         print(f"### Number kappa: {num_kappa}")
@@ -1048,7 +963,6 @@
                     theta_optimization=False,
                     kappa_optimization=True,
                 )
->>>>>>> fbde08b7
         else:
             energy = partial(
                 self._calc_energy_optimization,
@@ -1060,118 +974,6 @@
                 theta_optimization=True,
                 kappa_optimization=False,
             )
-<<<<<<< HEAD
-        self.energy_elec = res["fun"]
-        param_idx = 0
-        if orbital_optimization:
-            param_idx += len(self.kappa)
-            for i in range(len(self.kappa)):  # pylint: disable=consider-using-enumerate
-                self.kappa[i] = 0
-                self._kappa_old[i] = 0
-            for i in range(len(self.kappa_redundant)):  # pylint: disable=consider-using-enumerate
-                self.kappa_redundant[i] = 0
-                self._kappa_redundant_old[i] = 0
-        self.thetas = res["x"][param_idx:].tolist()
-
-
-def energy_ucc(
-    parameters: list[float],
-    orbital_optimized: bool,
-    wf: WaveFunctionUCC,
-) -> float:
-    r"""Calculate electronic energy of UCC wave function.
-
-    .. math::
-        E = \left<0\left|\hat{H}\right|0\right>
-
-    Args:
-        parameters: Sequence of all parameters.
-                    Ordered as orbital rotations, active-space singles, active-space doubles, ...
-        orbital_optimized: Do orbital optimization.
-        wf: Wave function object.
-
-    Returns:
-        Electronic energy.
-    """
-    kappa = []
-    idx_counter = 0
-    if orbital_optimized:
-        for _ in range(len(wf.kappa_idx)):
-            kappa.append(parameters[idx_counter])
-            idx_counter += 1
-    theta = parameters[idx_counter:]
-
-    kappa_mat = np.zeros_like(wf.c_orthonormal)
-    if orbital_optimized:
-        for kappa_val, (p, q) in zip(
-            np.array(kappa) - np.array(wf._kappa_old), wf.kappa_idx  # pylint: disable=protected-access
-        ):
-            kappa_mat[p, q] = kappa_val
-            kappa_mat[q, p] = -kappa_val
-    if len(wf.kappa_redundant) != 0:
-        if np.max(np.abs(wf.kappa_redundant)) > 0.0:
-            for kappa_val, (p, q) in zip(
-                np.array(wf.kappa_redundant)
-                - np.array(wf._kappa_redundant_old),  # pylint: disable=protected-access
-                wf.kappa_redundant_idx,
-            ):
-                kappa_mat[p, q] = kappa_val
-                kappa_mat[q, p] = -kappa_val
-    c_trans = np.matmul(wf.c_orthonormal, scipy.linalg.expm(-kappa_mat))
-    if orbital_optimized:
-        wf._kappa_old = kappa.copy()  # pylint: disable=protected-access
-        wf._kappa_redundant_old = wf.kappa_redundant.copy()  # pylint: disable=protected-access
-    # Moving expansion point of kappa
-    wf.c_orthonormal = c_trans
-    # Add thetas
-    wf.thetas = theta
-    return expectation_value(
-        wf.ci_coeffs,
-        [
-            hamiltonian_0i_0a(
-                wf.h_mo,
-                wf.g_mo,
-                wf.num_inactive_orbs,
-                wf.num_active_orbs,
-            )
-        ],
-        wf.ci_coeffs,
-        wf.idx2det,
-        wf.det2idx,
-        wf.num_inactive_orbs,
-        wf.num_active_orbs,
-        wf.num_inactive_orbs,
-        wf.num_active_elec_alpha,
-        wf.num_active_elec_beta,
-        wf.thetas,
-        wf.ucc_layout,
-    )
-
-
-def gradient_ucc(
-    parameters: list[float],
-    orbital_optimized: bool,
-    wf: WaveFunctionUCC,
-) -> np.ndarray:
-    """Calcuate electronic gradient.
-
-    Args:
-        parameters: Sequence of all parameters.
-                    Ordered as orbital rotations, active-space singles, active-space doubles, ...
-        orbital_optimized: Do orbital optimization.
-        wf: Wave function object.
-
-    Returns:
-        Electronic gradient.
-    """
-    number_kappas = 0
-    if orbital_optimized:
-        number_kappas = len(wf.kappa_idx)
-    gradient = np.zeros_like(parameters)
-    if orbital_optimized:
-        gradient[:number_kappas] = orbital_rotation_gradient(
-            wf,
-=======
         if orbital_optimization:
             if len(self.thetas) > 0:
                 parameters = self.kappa + self.thetas
@@ -1184,7 +986,6 @@
         self._E_opt_old = 0.0
         res = optimizer.minimize(
             parameters,
->>>>>>> fbde08b7
         )
         if orbital_optimization:
             self.thetas = res.x[len(self.kappa) :].tolist()
@@ -1203,15 +1004,8 @@
     ) -> float:
         r"""Calculate electronic energy of UCC wave function.
 
-<<<<<<< HEAD
-def orbital_rotation_gradient(
-    wf: WaveFunctionUCC,
-) -> np.ndarray:
-    """Calcuate electronic gradient with respect to orbital rotations.
-=======
         .. math::
             E = \left<0\left|\hat{H}\right|0\right>
->>>>>>> fbde08b7
 
         Args:
             parameters: Sequence of all parameters.
@@ -1219,22 +1013,6 @@
             theta_optimization: If used in theta optimization.
             kappa_optimization: If used in kappa optimization.
 
-<<<<<<< HEAD
-    Return:
-        Electronic gradient with respect to orbital rotations.
-    """
-    rdms = ReducedDenstiyMatrix(
-        wf.num_inactive_orbs,
-        wf.num_active_orbs,
-        wf.num_active_orbs,
-        rdm1=wf.rdm1,
-        rdm2=wf.rdm2,
-    )
-    gradient = get_orbital_gradient(
-        rdms, wf.h_mo, wf.g_mo, wf.kappa_idx, wf.num_inactive_orbs, wf.num_active_orbs
-    )
-    return gradient
-=======
         Returns:
             Electronic energy.
         """
@@ -1280,63 +1058,17 @@
         self._E_opt_old = E
         self._old_opt_parameters = np.copy(parameters)
         return E
->>>>>>> fbde08b7
 
     def _calc_gradient_optimization(
         self, parameters: list[float], theta_optimization: bool, kappa_optimization: bool
     ) -> np.ndarray:
         r"""Calculate electronic gradient.
 
-<<<<<<< HEAD
-def active_space_parameter_gradient(
-    wf: WaveFunctionUCC,
-    parameters: list[float],
-    orbital_optimized: bool,
-) -> np.ndarray:
-    """Calcuate electronic gradient with respect to active space parameters.
-=======
         The gradient with respect to the thetas is calculated with finite-difference after applying the product rule.
->>>>>>> fbde08b7
 
         .. math::
             \frac{\partial E}{\partial \theta} = 2\left<\frac{\partial \Psi}{\partial \theta}\left|\hat{H}\right|\Psi\right>
 
-<<<<<<< HEAD
-    Returns:
-        Electronic gradient with respect to active spae parameters.
-    """
-    idx_counter = 0
-    if orbital_optimized:
-        for _ in range(len(wf.kappa_idx)):
-            idx_counter += 1
-    theta_params = parameters[idx_counter:]
-
-    Hamiltonian = build_operator_matrix(
-        hamiltonian_0i_0a(
-            wf.h_mo,
-            wf.g_mo,
-            wf.num_inactive_orbs,
-            wf.num_active_orbs,
-        ).get_folded_operator(wf.num_inactive_orbs, wf.num_active_orbs, wf.num_virtual_orbs),
-        wf.idx2det,
-        wf.det2idx,
-        wf.num_active_orbs,
-    )
-
-    gradient_theta = np.zeros_like(theta_params)
-    eps = np.finfo(np.float64).eps ** (1 / 2)
-    E = expectation_value_mat(wf.ci_coeffs, Hamiltonian, wf.ci_coeffs)
-    for i in range(len(theta_params)):  # pylint: disable=consider-using-enumerate
-        sign_step = (theta_params[i] >= 0).astype(float) * 2 - 1  # type: ignore [attr-defined]
-        step_size = eps * sign_step * max(1, abs(theta_params[i]))
-        theta_params[i] += step_size
-        wf.thetas = theta_params
-        E_plus = expectation_value_mat(wf.ci_coeffs, Hamiltonian, wf.ci_coeffs)
-        theta_params[i] -= step_size
-        wf.thetas = theta_params
-        gradient_theta[i] = (E_plus - E) / step_size
-    return gradient_theta
-=======
         The bra :math:`\left<\frac{\partial \Psi}{\partial \theta}\right|` is constructed using finite-difference.
 
         Args:
@@ -1404,7 +1136,6 @@
                 theta_params[i] -= step_size
                 gradient[i + num_kappa] = 2 * (E_plus - E) / step_size
         return gradient
->>>>>>> fbde08b7
 
 
 def load_wavefunction(filename: str) -> WaveFunctionUCC:
