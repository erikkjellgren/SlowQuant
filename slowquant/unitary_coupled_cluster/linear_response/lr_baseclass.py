--- conflicted
+++ resolved
@@ -12,23 +12,6 @@
 from slowquant.unitary_coupled_cluster.operator_pauli import epq_pauli
 from slowquant.unitary_coupled_cluster.ucc_wavefunction import WaveFunctionUCC
 from slowquant.unitary_coupled_cluster.util import ThetaPicker
-<<<<<<< HEAD
-
-
-class ResponseOperator:
-    def __init__(self, occ_idx: Sequence[int], unocc_idx: Sequence[int], operator: OperatorHybrid) -> None:
-        """Initialize response excitation operator.
-
-        Args:
-            occ_idx: Index of occupied orbitals.
-            unocc_idx: Index of unoccupied orbitals.
-            operator: Operator.
-        """
-        self.occ_idx = occ_idx
-        self.unocc_idx = unocc_idx
-        self.operator = operator
-=======
->>>>>>> cb2782de
 
 
 class LinearResponseBaseClass:
