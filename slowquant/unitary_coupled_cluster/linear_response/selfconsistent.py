--- conflicted
+++ resolved
@@ -184,9 +184,6 @@
             norms[state_number] = q_part + g_part
         return norms
 
-<<<<<<< HEAD
-    def get_property_gradient(self, dipole_integrals: Sequence[np.ndarray]) -> np.ndarray:
-=======
     def get_excited_state_overlap(self) -> np.ndarray:
         """Calculate the overlap of excited states with the ground state
 
@@ -199,8 +196,7 @@
 
         return overlaps
 
-    def get_transition_dipole(self, dipole_integrals: Sequence[np.ndarray]) -> np.ndarray:
->>>>>>> 744164bb
+    def get_property_gradient(self, dipole_integrals: Sequence[np.ndarray]) -> np.ndarray:
         """Calculate transition dipole moment.
 
         Args:
