from collections.abc import Sequence

import numpy as np

from slowquant.molecularintegrals.integralfunctions import (
    one_electron_integral_transform,
)
from slowquant.unitary_coupled_cluster.density_matrix import (
    ReducedDenstiyMatrix,
    get_orbital_gradient_response,
    get_orbital_response_hessian_block,
    get_orbital_response_metric_sigma,
    get_orbital_response_property_gradient,
    get_orbital_response_static_property_gradient,
)
from slowquant.unitary_coupled_cluster.fermionic_operator import FermionicOperator
from slowquant.unitary_coupled_cluster.linear_response.lr_baseclass import (
    LinearResponseBaseClass,
)
from slowquant.unitary_coupled_cluster.operator_state_algebra import (
    expectation_value,
    propagate_state,
)
from slowquant.unitary_coupled_cluster.operators import one_elec_op_0i_0a, Epq
from slowquant.unitary_coupled_cluster.ucc_wavefunction import WaveFunctionUCC
from slowquant.unitary_coupled_cluster.ups_wavefunction import WaveFunctionUPS


class LinearResponseUCC(LinearResponseBaseClass):
    def __init__(
        self,
        wave_function: WaveFunctionUCC | WaveFunctionUPS,
        excitations: str,
    ) -> None:
        """Initialize linear response by calculating the needed matrices.

        Args:
            wave_function: Wave function object.
            excitations: Which excitation orders to include in response.
        """
        super().__init__(wave_function, excitations)

        rdms = ReducedDenstiyMatrix(
            self.wf.num_inactive_orbs,
            self.wf.num_active_orbs,
            self.wf.num_virtual_orbs,
            self.wf.rdm1,
            rdm2=self.wf.rdm2,
        )
        idx_shift = len(self.q_ops)
        print("Gs", len(self.G_ops))
        print("qs", len(self.q_ops))
        grad = get_orbital_gradient_response(
            rdms,
            self.wf.h_mo,
            self.wf.g_mo,
            self.wf.kappa_no_activeactive_idx,
            self.wf.num_inactive_orbs,
            self.wf.num_active_orbs,
        )
        if len(grad) != 0:
            print("idx, max(abs(grad orb)):", np.argmax(np.abs(grad)), np.max(np.abs(grad)))
            if np.max(np.abs(grad)) > 10**-3:
                raise ValueError("Large Gradient detected in q of ", np.max(np.abs(grad)))

        grad = np.zeros(2 * len(self.G_ops))
        H00_ket = propagate_state([self.H_0i_0a], self.wf.ci_coeffs, *self.index_info)
        for i, op in enumerate(self.G_ops):
            G_ket = propagate_state([op], self.wf.ci_coeffs, *self.index_info)
            Gd_ket = propagate_state([op.dagger], self.wf.ci_coeffs, *self.index_info)
            # <0 | H G |0>
            grad[i] = expectation_value(
                H00_ket,
                [],
                G_ket,
                *self.index_info,
            )
            # - <0| G H |0>
            grad[i] -= expectation_value(
                Gd_ket,
                [],
                H00_ket,
                *self.index_info,
            )
            # <0| Gd H |0>
            grad[i + len(self.G_ops)] = expectation_value(
                G_ket,
                [],
                H00_ket,
                *self.index_info,
            )
            # - <0| H Gd |0>
            grad[i + len(self.G_ops)] -= expectation_value(
                H00_ket,
                [],
                Gd_ket,
                *self.index_info,
            )
        if len(grad) != 0:
            print("idx, max(abs(grad active)):", np.argmax(np.abs(grad)), np.max(np.abs(grad)))
            if np.max(np.abs(grad)) > 10**-3:
                raise ValueError("Large Gradient detected in G of ", np.max(np.abs(grad)))
        # Do orbital-orbital blocks
        self.A[: idx_shift, : idx_shift] = get_orbital_response_hessian_block(
            rdms,
            self.wf.h_mo,
            self.wf.g_mo,
            self.wf.kappa_no_activeactive_idx_dagger,
            self.wf.kappa_no_activeactive_idx,
            self.wf.num_inactive_orbs,
            self.wf.num_active_orbs,
        )
        self.B[: idx_shift, : idx_shift] = get_orbital_response_hessian_block(
            rdms,
            self.wf.h_mo,
            self.wf.g_mo,
            self.wf.kappa_no_activeactive_idx_dagger,
            self.wf.kappa_no_activeactive_idx_dagger,
            self.wf.num_inactive_orbs,
            self.wf.num_active_orbs,
        )
        self.Sigma[: idx_shift, : idx_shift] = get_orbital_response_metric_sigma(
            rdms, self.wf.kappa_no_activeactive_idx
        )
        for j, qJ in enumerate(self.q_ops):
            Hq_ket = propagate_state([self.H_1i_1a * qJ], self.wf.ci_coeffs, *self.index_info)
            qdH_ket = propagate_state([qJ.dagger * self.H_1i_1a], self.wf.ci_coeffs, *self.index_info)
            for i, GI in enumerate(self.G_ops):
                G_ket = propagate_state([GI], self.wf.ci_coeffs, *self.index_info)
                Gd_ket = propagate_state([GI.dagger], self.wf.ci_coeffs, *self.index_info)
                # Make A
                # <0| Gd H q |0>
                val = expectation_value(
                    G_ket,
                    [],
                    Hq_ket,
                    *self.index_info,
                )
<<<<<<< HEAD
                # - 1/2*<0| H q Gd |0>
=======
                # - 1/2<0| H q Gd |0>
>>>>>>> e26074fc
                val -= (
                    1
                    / 2
                    * expectation_value(
                        qdH_ket,
                        [],
                        Gd_ket,
                        *self.index_info,
                    )
                )
<<<<<<< HEAD
                # - 1/2*<0| H Gd q |0>
=======
                # - 1/2<0| H Gd q |0>
>>>>>>> e26074fc
                val -= (
                    1
                    / 2
                    * expectation_value(
                        self.wf.ci_coeffs,
                        [self.H_1i_1a * GI.dagger * qJ],
                        self.wf.ci_coeffs,
                        *self.index_info,
                    )
                )
                self.A[i + idx_shift, j] = self.A[j, i + idx_shift] = val
                # Make B
                # <0| qd H Gd |0>
                val = expectation_value(
                    Hq_ket,
                    [],
                    Gd_ket,
                    *self.index_info,
                )
                # - 1/2*<0| Gd qd H |0>
                val -= (
                    1
                    / 2
                    * expectation_value(
                        G_ket,
                        [],
                        qdH_ket,
                        *self.index_info,
                    )
                )
                # - 1/2*<0| qd Gd H |0>
                val -= (
                    1
                    / 2
                    * expectation_value(
                        self.wf.ci_coeffs,
                        [qJ.dagger * GI.dagger * self.H_1i_1a],
                        self.wf.ci_coeffs,
                        *self.index_info,
                    )
                )
                self.B[i + idx_shift, j] = self.B[j, i + idx_shift] = val
        for j, GJ in enumerate(self.G_ops):
            GJH_ket = propagate_state([GJ], H00_ket, *self.index_info)
            GJdH_ket = propagate_state([GJ.dagger], H00_ket, *self.index_info)
            HGJd_ket = propagate_state([self.H_0i_0a, GJ.dagger], self.wf.ci_coeffs, *self.index_info)
            HGJ_ket = propagate_state([self.H_0i_0a, GJ], self.wf.ci_coeffs, *self.index_info)
            GJ_ket = propagate_state([GJ], self.wf.ci_coeffs, *self.index_info)
            GJd_ket = propagate_state([GJ.dagger], self.wf.ci_coeffs, *self.index_info)
            for i, GI in enumerate(self.G_ops[j:], j):
                GI_ket = propagate_state([GI], self.wf.ci_coeffs, *self.index_info)
                GId_ket = propagate_state([GI.dagger], self.wf.ci_coeffs, *self.index_info)
                # Make A
                # <0| GId H GJ |0>
                val = expectation_value(
                    GI_ket,
                    [],
                    HGJ_ket,
                    *self.index_info,
                )
                # <0| GJ H GId |0>
                val += expectation_value(
                    HGJd_ket,
                    [],
                    GId_ket,
                    *self.index_info,
                )
<<<<<<< HEAD
                # - 1/2*<0| GId GJ H |0>
=======
                # - 1/2<0| GId GJ H |0>
>>>>>>> e26074fc
                val -= (
                    1
                    / 2
                    * expectation_value(
                        GI_ket,
                        [],
                        GJH_ket,
                        *self.index_info,
                    )
                )
                # - 1/2*<0| H GJ GId |0>
                val -= (
                    1
                    / 2
                    * expectation_value(
                        GJdH_ket,
                        [],
                        GId_ket,
                        *self.index_info,
                    )
                )
                # - 1/2*<0| GJ GId H |0>
                val -= (
                    1
                    / 2
                    * expectation_value(
                        GJd_ket,
                        [GI.dagger],
                        H00_ket,
                        *self.index_info,
                    )
                )
                # - 1/2*<0| H GId GJ |0>
                val -= (
                    1
                    / 2
                    * expectation_value(
                        H00_ket,
                        [GI.dagger],
                        GJ_ket,
                        *self.index_info,
                    )
                )
                self.A[i + idx_shift, j + idx_shift] = self.A[j + idx_shift, i + idx_shift] = val
                # Make B
                # <0| GId H GJd |0>
                val = expectation_value(
                    GI_ket,
                    [],
                    HGJd_ket,
                    *self.index_info,
                )
                # - <0| GId GJd H |0>
                val -= expectation_value(
                    GI_ket,
                    [],
                    GJdH_ket,
                    *self.index_info,
                )
                # - <0| H GJd GId |0>
                val -= expectation_value(
                    GJH_ket,
                    [],
                    GId_ket,
                    *self.index_info,
                )
                # <0| GJd H GId |0>
                val += expectation_value(
                    HGJ_ket,
                    [],
                    GId_ket,
                    *self.index_info,
                )
                self.B[i + idx_shift, j + idx_shift] = self.B[j + idx_shift, i + idx_shift] = val
                # Make Sigma
                # <0| GId GJ |0>
                val = expectation_value(
                    GI_ket,
                    [],
                    GJ_ket,
                    *self.index_info,
                )
                # - <0| GJ GId |0>
                val -= expectation_value(
                    GJd_ket,
                    [],
                    GId_ket,
                    *self.index_info,
                )
                self.Sigma[i + idx_shift, j + idx_shift] = self.Sigma[j + idx_shift, i + idx_shift] = val

    def get_transition_dipole(self, dipole_integrals: Sequence[np.ndarray]) -> np.ndarray:
        """Calculate transition dipole moment.

        Args:
            dipole_integrals: Dipole integrals ordered as (x,y,z).

        Returns:
            Transition dipole moment.
        """
        if len(dipole_integrals) != 3:
            raise ValueError(f"Expected 3 dipole integrals got {len(dipole_integrals)}")
        number_excitations = len(self.excitation_energies)
        rdms = ReducedDenstiyMatrix(
            self.wf.num_inactive_orbs,
            self.wf.num_active_orbs,
            self.wf.num_virtual_orbs,
            self.wf.rdm1,
            rdm2=self.wf.rdm2,
        )
        mux = one_electron_integral_transform(self.wf.c_mo, dipole_integrals[0])
        muy = one_electron_integral_transform(self.wf.c_mo, dipole_integrals[1])
        muz = one_electron_integral_transform(self.wf.c_mo, dipole_integrals[2])
        mux_op = one_elec_op_0i_0a(
            mux,
            self.wf.num_inactive_orbs,
            self.wf.num_active_orbs,
        )
        muy_op = one_elec_op_0i_0a(
            muy,
            self.wf.num_inactive_orbs,
            self.wf.num_active_orbs,
        )
        muz_op = one_elec_op_0i_0a(
            muz,
            self.wf.num_inactive_orbs,
            self.wf.num_active_orbs,
        )
        mux_ket = propagate_state([mux_op], self.wf.ci_coeffs, *self.index_info)
        muxd_ket = propagate_state([mux_op.dagger], self.wf.ci_coeffs, *self.index_info)
        muy_ket = propagate_state([muy_op], self.wf.ci_coeffs, *self.index_info)
        muyd_ket = propagate_state([muy_op.dagger], self.wf.ci_coeffs, *self.index_info)
        muz_ket = propagate_state([muz_op], self.wf.ci_coeffs, *self.index_info)
        muzd_ket = propagate_state([muz_op.dagger], self.wf.ci_coeffs, *self.index_info)
        transition_dipole_x = 0.0
        transition_dipole_y = 0.0
        transition_dipole_z = 0.0
        transition_dipoles = np.zeros((number_excitations, 3))
        for state_number in range(number_excitations):
            transfer_op = FermionicOperator({}, {})
            for i, G in enumerate(self.G_ops):
                transfer_op += (
                    self.Z_G_normed[i, state_number] * G.dagger + self.Y_G_normed[i, state_number] * G
                )
            q_part_x = get_orbital_response_property_gradient(
                rdms,
                mux,
                self.wf.kappa_no_activeactive_idx,
                self.wf.num_inactive_orbs,
                self.wf.num_active_orbs,
                self.normed_response_vectors,
                state_number,
                number_excitations,
            )
            q_part_y = get_orbital_response_property_gradient(
                rdms,
                muy,
                self.wf.kappa_no_activeactive_idx,
                self.wf.num_inactive_orbs,
                self.wf.num_active_orbs,
                self.normed_response_vectors,
                state_number,
                number_excitations,
            )
            q_part_z = get_orbital_response_property_gradient(
                rdms,
                muz,
                self.wf.kappa_no_activeactive_idx,
                self.wf.num_inactive_orbs,
                self.wf.num_active_orbs,
                self.normed_response_vectors,
                state_number,
                number_excitations,
            )
            transfer_ket = propagate_state([transfer_op], self.wf.ci_coeffs, *self.index_info)
            transferd_ket = propagate_state([transfer_op.dagger], self.wf.ci_coeffs, *self.index_info)
            # <0| mux T |0>
            transition_dipole_x = expectation_value(
                muxd_ket,
                [],
                transfer_ket,
                *self.index_info,
            )
            # - <0| T mux |0>
            transition_dipole_x -= expectation_value(
                transferd_ket,
                [],
                mux_ket,
                *self.index_info,
            )
            # <0| muy T |0>
            transition_dipole_y = expectation_value(
                muyd_ket,
                [],
                transfer_ket,
                *self.index_info,
            )
            # - <0| T muy |0>
            transition_dipole_y -= expectation_value(
                transferd_ket,
                [],
                muy_ket,
                *self.index_info,
            )
            # <0| muz T |0>
            transition_dipole_z = expectation_value(
                muzd_ket,
                [],
                transfer_ket,
                *self.index_info,
            )
            # - <0| T muz |0>
            transition_dipole_z -= expectation_value(
                transferd_ket,
                [],
                muz_ket,
                *self.index_info,
            )
            transition_dipoles[state_number, 0] = q_part_x + transition_dipole_x
            transition_dipoles[state_number, 1] = q_part_y + transition_dipole_y
            transition_dipoles[state_number, 2] = q_part_z + transition_dipole_z
        return transition_dipoles

    def get_property_gradient(self, property_integrals: np.ndarray) -> np.ndarray:
        """Calculate property gradient.

        Args:
            property_integrals: Integrals in AO basis.

        Returns:
            Property gradient.
        """
        rdms = ReducedDenstiyMatrix(
            self.wf.num_inactive_orbs,
            self.wf.num_active_orbs,
            self.wf.num_virtual_orbs,
            self.wf.rdm1,
        )
        in_shape = property_integrals.shape[:-2]
        size_mo = self.wf.num_inactive_orbs + self.wf.num_active_orbs + self.wf.num_virtual_orbs
        property_integrals = property_integrals.reshape(-1, size_mo, size_mo)
        num_mo = len(property_integrals)
        mo = np.zeros((num_mo, size_mo, size_mo))
        for i, ao in enumerate(property_integrals):
            mo[i,:,:] += one_electron_integral_transform(self.wf.c_mo, ao)

        idx_shift_q = len(self.q_ops)
        V = np.zeros((len(self.q_ops + self.G_ops), num_mo))

        # Orbital rotation part
        V[: idx_shift_q, :] = (
            get_orbital_response_static_property_gradient(
            rdms, 
            mo, 
            self.wf.kappa_no_activeactive_idx,
            self.wf.num_inactive_orbs,
            self.wf.num_active_orbs,
        ))
        for idx, G in enumerate(self.G_ops):
            G_ket = propagate_state([G], self.wf.ci_coeffs, *self.index_info)
            Gd_ket = propagate_state([G.dagger], self.wf.ci_coeffs, *self.index_info)
            # Inactive part
            for i in range(self.wf.num_inactive_orbs):
                E_ket = propagate_state([Epq(i, i)], self.wf.ci_coeffs, *self.index_info)
                # < 0 | G E | 0 >
                val = expectation_value(
                    Gd_ket,
                    [],
                    E_ket,
                    *self.index_info
                    )
                # - < 0 | E G | 0 >
                val -= expectation_value(
                    E_ket,
                    [],
                    G_ket,
                    *self.index_info
                    )
                V[idx + idx_shift_q, :] += mo[:,i, i] * val
            # Active part
            for p in range(self.wf.num_inactive_orbs, self.wf.num_inactive_orbs + self.wf.num_active_orbs):
                for q in range(self.wf.num_inactive_orbs, self.wf.num_inactive_orbs + self.wf.num_active_orbs):
                    E_ket = propagate_state([Epq(p, q)], self.wf.ci_coeffs, *self.index_info)
                    Ed_ket = propagate_state([Epq(q, p)], self.wf.ci_coeffs, *self.index_info)
                    # < 0 | G E | 0 >
                    val = expectation_value(
                        Gd_ket,
                        [],
                        E_ket,
                        *self.index_info
                        )
                    # - < 0 | E G | 0 >
                    val -= expectation_value(
                        Ed_ket,
                        [],
                        G_ket,
                        *self.index_info
                        )
                    V[idx + idx_shift_q, :] += mo[:, p, q] * val
        if np.allclose(mo, mo.transpose(0, -1, -2)):
            return np.vstack((V, -1 * V)).reshape(-1, *in_shape)
        return np.vstack((V, V)).reshape(-1, *in_shape)<|MERGE_RESOLUTION|>--- conflicted
+++ resolved
@@ -21,7 +21,7 @@
     expectation_value,
     propagate_state,
 )
-from slowquant.unitary_coupled_cluster.operators import one_elec_op_0i_0a, Epq
+from slowquant.unitary_coupled_cluster.operators import Epq, one_elec_op_0i_0a
 from slowquant.unitary_coupled_cluster.ucc_wavefunction import WaveFunctionUCC
 from slowquant.unitary_coupled_cluster.ups_wavefunction import WaveFunctionUPS
 
@@ -101,7 +101,7 @@
             if np.max(np.abs(grad)) > 10**-3:
                 raise ValueError("Large Gradient detected in G of ", np.max(np.abs(grad)))
         # Do orbital-orbital blocks
-        self.A[: idx_shift, : idx_shift] = get_orbital_response_hessian_block(
+        self.A[:idx_shift, :idx_shift] = get_orbital_response_hessian_block(
             rdms,
             self.wf.h_mo,
             self.wf.g_mo,
@@ -110,7 +110,7 @@
             self.wf.num_inactive_orbs,
             self.wf.num_active_orbs,
         )
-        self.B[: idx_shift, : idx_shift] = get_orbital_response_hessian_block(
+        self.B[:idx_shift, :idx_shift] = get_orbital_response_hessian_block(
             rdms,
             self.wf.h_mo,
             self.wf.g_mo,
@@ -119,7 +119,7 @@
             self.wf.num_inactive_orbs,
             self.wf.num_active_orbs,
         )
-        self.Sigma[: idx_shift, : idx_shift] = get_orbital_response_metric_sigma(
+        self.Sigma[:idx_shift, :idx_shift] = get_orbital_response_metric_sigma(
             rdms, self.wf.kappa_no_activeactive_idx
         )
         for j, qJ in enumerate(self.q_ops):
@@ -136,11 +136,7 @@
                     Hq_ket,
                     *self.index_info,
                 )
-<<<<<<< HEAD
                 # - 1/2*<0| H q Gd |0>
-=======
-                # - 1/2<0| H q Gd |0>
->>>>>>> e26074fc
                 val -= (
                     1
                     / 2
@@ -151,11 +147,7 @@
                         *self.index_info,
                     )
                 )
-<<<<<<< HEAD
                 # - 1/2*<0| H Gd q |0>
-=======
-                # - 1/2<0| H Gd q |0>
->>>>>>> e26074fc
                 val -= (
                     1
                     / 2
@@ -223,11 +215,7 @@
                     GId_ket,
                     *self.index_info,
                 )
-<<<<<<< HEAD
                 # - 1/2*<0| GId GJ H |0>
-=======
-                # - 1/2<0| GId GJ H |0>
->>>>>>> e26074fc
                 val -= (
                     1
                     / 2
@@ -472,20 +460,19 @@
         num_mo = len(property_integrals)
         mo = np.zeros((num_mo, size_mo, size_mo))
         for i, ao in enumerate(property_integrals):
-            mo[i,:,:] += one_electron_integral_transform(self.wf.c_mo, ao)
+            mo[i, :, :] += one_electron_integral_transform(self.wf.c_mo, ao)
 
         idx_shift_q = len(self.q_ops)
         V = np.zeros((len(self.q_ops + self.G_ops), num_mo))
 
         # Orbital rotation part
-        V[: idx_shift_q, :] = (
-            get_orbital_response_static_property_gradient(
-            rdms, 
-            mo, 
+        V[:idx_shift_q, :] = get_orbital_response_static_property_gradient(
+            rdms,
+            mo,
             self.wf.kappa_no_activeactive_idx,
             self.wf.num_inactive_orbs,
             self.wf.num_active_orbs,
-        ))
+        )
         for idx, G in enumerate(self.G_ops):
             G_ket = propagate_state([G], self.wf.ci_coeffs, *self.index_info)
             Gd_ket = propagate_state([G.dagger], self.wf.ci_coeffs, *self.index_info)
@@ -493,39 +480,21 @@
             for i in range(self.wf.num_inactive_orbs):
                 E_ket = propagate_state([Epq(i, i)], self.wf.ci_coeffs, *self.index_info)
                 # < 0 | G E | 0 >
-                val = expectation_value(
-                    Gd_ket,
-                    [],
-                    E_ket,
-                    *self.index_info
-                    )
+                val = expectation_value(Gd_ket, [], E_ket, *self.index_info)
                 # - < 0 | E G | 0 >
-                val -= expectation_value(
-                    E_ket,
-                    [],
-                    G_ket,
-                    *self.index_info
-                    )
-                V[idx + idx_shift_q, :] += mo[:,i, i] * val
+                val -= expectation_value(E_ket, [], G_ket, *self.index_info)
+                V[idx + idx_shift_q, :] += mo[:, i, i] * val
             # Active part
             for p in range(self.wf.num_inactive_orbs, self.wf.num_inactive_orbs + self.wf.num_active_orbs):
-                for q in range(self.wf.num_inactive_orbs, self.wf.num_inactive_orbs + self.wf.num_active_orbs):
+                for q in range(
+                    self.wf.num_inactive_orbs, self.wf.num_inactive_orbs + self.wf.num_active_orbs
+                ):
                     E_ket = propagate_state([Epq(p, q)], self.wf.ci_coeffs, *self.index_info)
                     Ed_ket = propagate_state([Epq(q, p)], self.wf.ci_coeffs, *self.index_info)
                     # < 0 | G E | 0 >
-                    val = expectation_value(
-                        Gd_ket,
-                        [],
-                        E_ket,
-                        *self.index_info
-                        )
+                    val = expectation_value(Gd_ket, [], E_ket, *self.index_info)
                     # - < 0 | E G | 0 >
-                    val -= expectation_value(
-                        Ed_ket,
-                        [],
-                        G_ket,
-                        *self.index_info
-                        )
+                    val -= expectation_value(Ed_ket, [], G_ket, *self.index_info)
                     V[idx + idx_shift_q, :] += mo[:, p, q] * val
         if np.allclose(mo, mo.transpose(0, -1, -2)):
             return np.vstack((V, -1 * V)).reshape(-1, *in_shape)
