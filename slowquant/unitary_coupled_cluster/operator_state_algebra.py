--- conflicted
+++ resolved
@@ -787,11 +787,7 @@
                     do_folding=False,
                 )
             )
-<<<<<<< HEAD
-        elif exc_type in ("single", "double", "triple", "quadruple", "quintuple", "sextuple"):
-=======
-        elif exc_type in ("single", "double", "sa_double_1"):
->>>>>>> 7f1fb289
+        elif exc_type in ("single", "double", "triple", "quadruple", "quintuple", "sextuple", "sa_double_1"):
             # Create T matrix
             if exc_type == "single":
                 (i, a) = np.array(exc_indices) + 2 * offset
@@ -799,7 +795,6 @@
             elif exc_type == "double":
                 (i, j, a, b) = np.array(exc_indices) + 2 * offset
                 T = G2(i, j, a, b, True)
-<<<<<<< HEAD
             elif exc_type == "triple":
                 (i, j, k, a, b, c) = np.array(exc_indices) + 2 * offset
                 T = G3(i, j, k, a, b, c, True)
@@ -812,11 +807,9 @@
             elif exc_type == "sextuple":
                 (i, j, k, l, m, n, a, b, c, d, e, f) = np.array(exc_indices) + 2 * offset
                 T = G6(i, j, k, l, m, n, a, b, c, d, e, f, True)
-=======
             elif exc_type == "sa_double_1":
                 (i, j, a, b) = np.array(exc_indices) + offset
                 T = G2_sa(i, j, a, b, 1, True)
->>>>>>> 7f1fb289
             else:
                 raise ValueError(f"Got unknown excitation type: {exc_type}")
             # Analytical application on state vector
@@ -1246,11 +1239,7 @@
                     do_folding=False,
                 )
             )
-<<<<<<< HEAD
-        elif exc_type in ("single", "double", "triple", "quadruple", "quintuple", "sextuple"):
-=======
-        elif exc_type in ("single", "double", "sa_double_1"):
->>>>>>> 7f1fb289
+        elif exc_type in ("single", "double", "triple", "quadruple", "quintuple", "sextuple", "sa_double_1"):
             # Create T matrix
             if exc_type == "single":
                 (i, a) = np.array(exc_indices) + 2 * offset
@@ -1258,7 +1247,6 @@
             elif exc_type == "double":
                 (i, j, a, b) = np.array(exc_indices) + 2 * offset
                 T = G2(i, j, a, b, True)
-<<<<<<< HEAD
             elif exc_type == "triple":
                 (i, j, k, a, b, c) = np.array(exc_indices) + 2 * offset
                 T = G3(i, j, k, a, b, c, True)
@@ -1271,11 +1259,9 @@
             elif exc_type == "sextuple":
                 (i, j, k, l, m, n, a, b, c, d, e, f) = np.array(exc_indices) + 2 * offset
                 T = G6(i, j, k, l, m, n, a, b, c, d, e, f, True)
-=======
             elif exc_type == "sa_double_1":
                 (i, j, a, b) = np.array(exc_indices) + offset
                 T = G2_sa(i, j, a, b, 1, True)
->>>>>>> 7f1fb289
             else:
                 raise ValueError(f"Got unknown excitation type: {exc_type}")
             # Analytical application on state vector
@@ -1695,11 +1681,7 @@
                 do_folding=False,
             )
         )
-<<<<<<< HEAD
-    elif exc_type in ("single", "double", "triple", "quadruple", "quintuple", "sextuple"):
-=======
-    elif exc_type in ("single", "double", "sa_double_1"):
->>>>>>> 7f1fb289
+    elif exc_type in ("single", "double", "triple", "quadruple", "quintuple", "sextuple", "sa_double_1"):
         # Create T matrix
         if exc_type == "single":
             (i, a) = np.array(exc_indices) + 2 * offset
@@ -1707,7 +1689,6 @@
         elif exc_type == "double":
             (i, j, a, b) = np.array(exc_indices) + 2 * offset
             T = G2(i, j, a, b, True)
-<<<<<<< HEAD
         elif exc_type == "triple":
             (i, j, k, a, b, c) = np.array(exc_indices) + 2 * offset
             T = G3(i, j, k, a, b, c, True)
@@ -1720,11 +1701,9 @@
         elif exc_type == "sextuple":
             (i, j, k, l, m, n, a, b, c, d, e, f) = np.array(exc_indices) + 2 * offset
             T = G6(i, j, k, l, m, n, a, b, c, d, e, f, True)
-=======
         elif exc_type == "sa_double_1":
             (i, j, a, b) = np.array(exc_indices) + offset
             T = G2_sa(i, j, a, b, 1, True)
->>>>>>> 7f1fb289
         else:
             raise ValueError(f"Got unknown excitation type: {exc_type}")
         # Analytical application on state vector
@@ -2147,11 +2126,7 @@
                 do_folding=False,
             )
         )
-<<<<<<< HEAD
-    elif exc_type in ("single", "double", "triple", "quadruple", "quintuple", "sextuple"):
-=======
-    elif exc_type in ("single", "double", "sa_double_1"):
->>>>>>> 7f1fb289
+    elif exc_type in ("single", "double", "triple", "quadruple", "quintuple", "sextuple", "sa_double_1"):
         # Create T matrix
         if exc_type == "single":
             (i, a) = np.array(exc_indices) + 2 * offset
@@ -2159,7 +2134,6 @@
         elif exc_type == "double":
             (i, j, a, b) = np.array(exc_indices) + 2 * offset
             T = G2(i, j, a, b, True)
-<<<<<<< HEAD
         elif exc_type == "triple":
             (i, j, k, a, b, c) = np.array(exc_indices) + 2 * offset
             T = G3(i, j, k, a, b, c, True)
@@ -2172,11 +2146,9 @@
         elif exc_type == "sextuple":
             (i, j, k, l, m, n, a, b, c, d, e, f) = np.array(exc_indices) + 2 * offset
             T = G6(i, j, k, l, m, n, a, b, c, d, e, f, True)
-=======
         elif exc_type == "sa_double_1":
             (i, j, a, b) = np.array(exc_indices) + offset
             T = G2_sa(i, j, a, b, 1, True)
->>>>>>> 7f1fb289
         else:
             raise ValueError(f"Got unknown excitation type: {exc_type}")
         # Analytical application on state vector
@@ -2579,19 +2551,19 @@
             ci_info,
             do_folding=False,
         )
-<<<<<<< HEAD
-    elif exc_type in ("single", "double", "triple", "quadruple", "quintuple", "sextuple"):
-=======
     elif exc_type in (
         "single",
         "double",
+        "triple",
+        "quadruple",
+        "quintuple",
+        "sextuple",
         "sa_double_1",
         "sa_double_2",
         "sa_double_3",
         "sa_double_4",
         "sa_double_5",
     ):
->>>>>>> 7f1fb289
         # Create T matrix
         if exc_type == "single":
             (i, a) = np.array(exc_indices) + 2 * offset
@@ -2599,7 +2571,6 @@
         elif exc_type == "double":
             (i, j, a, b) = np.array(exc_indices) + 2 * offset
             T = G2(i, j, a, b, True)
-<<<<<<< HEAD
         elif exc_type == "triple":
             (i, j, k, a, b, c) = np.array(exc_indices) + 2 * offset
             T = G3(i, j, k, a, b, c, True)
@@ -2612,7 +2583,6 @@
         elif exc_type == "sextuple":
             (i, j, k, l, m, n, a, b, c, d, e, f) = np.array(exc_indices) + 2 * offset
             T = G6(i, j, k, l, m, n, a, b, c, d, e, f, True)
-=======
         elif exc_type == "sa_double_1":
             (i, j, a, b) = np.array(exc_indices) + offset
             T = G2_sa(i, j, a, b, 1, True)
@@ -2628,7 +2598,6 @@
         elif exc_type == "sa_double_5":
             (i, j, a, b) = np.array(exc_indices) + offset
             T = G2_sa(i, j, a, b, 5, True)
->>>>>>> 7f1fb289
         else:
             raise ValueError(f"Got unknown excitation type: {exc_type}")
         # Apply missing T factor of derivative
@@ -2693,19 +2662,19 @@
             ci_info,
             do_folding=False,
         )
-<<<<<<< HEAD
-    elif exc_type in ("single", "double", "triple", "quadruple", "quintuple", "sextuple"):
-=======
     elif exc_type in (
         "single",
         "double",
+        "triple",
+        "quadruple",
+        "quintuple",
+        "sextuple",
         "sa_double_1",
         "sa_double_2",
         "sa_double_3",
         "sa_double_4",
         "sa_double_5",
     ):
->>>>>>> 7f1fb289
         # Create T matrix
         if exc_type == "single":
             (i, a) = np.array(exc_indices) + 2 * offset
@@ -2713,7 +2682,6 @@
         elif exc_type == "double":
             (i, j, a, b) = np.array(exc_indices) + 2 * offset
             T = G2(i, j, a, b, True)
-<<<<<<< HEAD
         elif exc_type == "triple":
             (i, j, k, a, b, c) = np.array(exc_indices) + 2 * offset
             T = G3(i, j, k, a, b, c, True)
@@ -2726,7 +2694,6 @@
         elif exc_type == "sextuple":
             (i, j, k, l, m, n, a, b, c, d, e, f) = np.array(exc_indices) + 2 * offset
             T = G6(i, j, k, l, m, n, a, b, c, d, e, f, True)
-=======
         elif exc_type == "sa_double_1":
             (i, j, a, b) = np.array(exc_indices) + offset
             T = G2_sa(i, j, a, b, 1, True)
@@ -2742,7 +2709,6 @@
         elif exc_type == "sa_double_5":
             (i, j, a, b) = np.array(exc_indices) + offset
             T = G2_sa(i, j, a, b, 5, True)
->>>>>>> 7f1fb289
         else:
             raise ValueError(f"Got unknown excitation type: {exc_type}")
         # Apply missing T factor of derivative
