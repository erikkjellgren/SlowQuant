--- conflicted
+++ resolved
@@ -1,9 +1,5 @@
-<<<<<<< HEAD
 import math
-from collections.abc import Generator, Sequence
-=======
 from collections.abc import Sequence
->>>>>>> 9b5509f1
 
 import numba as nb
 import numpy as np
