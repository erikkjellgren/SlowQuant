from collections.abc import Generator, Sequence

import numpy as np
import scipy.linalg

from slowquant.unitary_coupled_cluster.operator_matrix import (
<<<<<<< HEAD
    G1_sa_matrix,
    G2_1_sa_matrix,
    G2_2_sa_matrix,
    T1_matrix,
    T2_1_sa_matrix,
=======
    T1_sa_matrix,
    T2_1_sa_matrix,
    T2_2_sa_matrix,
    T3_matrix,
    T4_matrix,
    T5_matrix,
    T6_matrix,
>>>>>>> 8db6f837
)


def construct_integral_trans_mat(
    c_orthonormal: np.ndarray, kappa: Sequence[float], kappa_idx: Sequence[Sequence[int]]
) -> np.ndarray:
    """Contruct orbital transformation matrix.

    Args:
        c_orthonormal: Initial orbital coefficients.
        kappa: Orbital rotation parameters.
        kappa_idx: Non-redundant orbital rotation parameters indices.

    Returns:
        Orbital transformation matrix.
    """
    kappa_mat = np.zeros_like(c_orthonormal)
    for kappa_val, (p, q) in zip(kappa, kappa_idx):
        kappa_mat[p, q] = kappa_val
        kappa_mat[q, p] = -kappa_val
    c_trans = np.matmul(c_orthonormal, scipy.linalg.expm(-kappa_mat))
    return c_trans


class ThetaPicker:
    def __init__(
        self,
        active_occ_spin_idx: Sequence[int],
        active_unocc_spin_idx: Sequence[int],
    ) -> None:
        """Initialize helper class to iterate over active space parameters.

        Args:
            active_occ_spin_idx: Spin index of strongly occupied orbitals.
            active_unocc_spin_idx: Spin index of weakly occupied orbitals.
        """
        self.active_occ_spin_idx: list[int] = []
        self.active_unocc_spin_idx: list[int] = []
        self.active_occ_idx: list[int] = []
        self.active_unocc_idx: list[int] = []
        for idx in active_occ_spin_idx:
            self.active_occ_spin_idx.append(idx)
            if idx // 2 not in self.active_occ_idx:
                self.active_occ_idx.append(idx // 2)
        for idx in active_unocc_spin_idx:
            self.active_unocc_spin_idx.append(idx)
            if idx // 2 not in self.active_unocc_idx:
                self.active_unocc_idx.append(idx // 2)

    def get_t1_generator_sa(
        self,
    ) -> Generator[tuple[int, int, float], None, None]:
        """Get generate over T1 spin-adapted operators.

        Returns:
            T1 operator generator.
        """
        return iterate_t1_sa(self.active_occ_idx, self.active_unocc_idx)

    def get_t2_generator_sa(
        self,
    ) -> Generator[tuple[int, int, int, int, float, int], None, None]:
        """Get generate over T2 spin-adapted operators.

        Returns:
            T2 operator generator.
        """
        return iterate_t2_sa(self.active_occ_idx, self.active_unocc_idx)

    def get_t1_generator(self) -> Generator[tuple[int, int], None, None]:
        """Get generate over T1 spin-conserving operators.

        Returns:
            T1 operator generator.
        """
        return iterate_t1(self.active_occ_spin_idx, self.active_unocc_spin_idx)

    def get_t2_generator(self) -> Generator[tuple[int, int, int, int], None, None]:
        """Get generate over T2 spin-conserving operators.

        Returns:
            T2 operator generator.
        """
        return iterate_t2(self.active_occ_spin_idx, self.active_unocc_spin_idx)

    def get_t3_generator(self) -> Generator[tuple[int, int, int, int, int, int], None, None]:
        """Get generate over T3 spin-conserving operators.

        Returns:
            T3 operator generator.
        """
        return iterate_t3(self.active_occ_spin_idx, self.active_unocc_spin_idx)

    def get_t4_generator(self) -> Generator[tuple[int, int, int, int, int, int, int, int], None, None]:
        """Get generate over T4 spin-conserving operators.

        Returns:
            T4 operator generator.
        """
        return iterate_t4(self.active_occ_spin_idx, self.active_unocc_spin_idx)

    def get_t5_generator(
        self,
    ) -> Generator[tuple[int, int, int, int, int, int, int, int, int, int], None, None]:
        """Get generate over T5 spin-conserving operators.

        Returns:
            T5 operator generator.
        """
        return iterate_t5(self.active_occ_spin_idx, self.active_unocc_spin_idx)

    def get_t6_generator(
        self,
    ) -> Generator[tuple[int, int, int, int, int, int, int, int, int, int, int, int], None, None]:
        """Get generate over T6 spin-conserving operators.

        Returns:
            T6 operator generator.
        """
        return iterate_t6(self.active_occ_spin_idx, self.active_unocc_spin_idx)


def iterate_t1_sa(
    active_occ_idx: Sequence[int],
    active_unocc_idx: Sequence[int],
) -> Generator[tuple[int, int, float], None, None]:
    """Iterate over T1 spin-adapted operators.

    Args:
        active_occ_idx: Indices of strongly occupied orbitals.
        active_unocc_idx: Indices of weakly occupied orbitals.

    Returns:
        T1 operator iteration.
    """
    for i in active_occ_idx:
        for a in active_unocc_idx:
            fac = 2 ** (-1 / 2)
            yield a, i, fac


def iterate_t2_sa(
    active_occ_idx: Sequence[int],
    active_unocc_idx: Sequence[int],
) -> Generator[tuple[int, int, int, int, float, int], None, None]:
    """Iterate over T2 spin-adapted operators.

    Args:
        active_occ_idx: Indices of strongly occupied orbitals.
        active_unocc_idx: Indices of weakly occupied orbitals.

    Returns:
        T2 operator iteration.
    """
    for idx_i, i in enumerate(active_occ_idx):
        for j in active_occ_idx[idx_i:]:
            for idx_a, a in enumerate(active_unocc_idx):
                for b in active_unocc_idx[idx_a:]:
                    fac = 1.0
                    if a == b:
                        fac *= 2.0
                    if i == j:
                        fac *= 2.0
                    fac = 1 / 2 * (fac) ** (-1 / 2)
                    yield a, i, b, j, fac, 1
                    if i == j or a == b:
                        continue
                    fac = 1 / (2 * 3 ** (1 / 2))
                    yield a, i, b, j, fac, 2


def iterate_t1(
    active_occ_spin_idx: list[int],
    active_unocc_spin_idx: list[int],
) -> Generator[tuple[int, int], None, None]:
    """Iterate over T1 spin-conserving operators.

    Args:
        active_occ_idx: Spin indices of strongly occupied orbitals.
        active_unocc_idx: Spin indices of weakly occupied orbitals.

    Returns:
        T1 operator iteration.
    """
    for a in active_unocc_spin_idx:
        for i in active_occ_spin_idx:
            num_alpha = 0
            num_beta = 0
            if a % 2 == 0:
                num_alpha += 1
            else:
                num_beta += 1
            if i % 2 == 0:
                num_alpha += 1
            else:
                num_beta += 1
            if num_alpha % 2 != 0 or num_beta % 2 != 0:
                continue
            yield a, i


def iterate_t2(
    active_occ_spin_idx: list[int],
    active_unocc_spin_idx: list[int],
) -> Generator[tuple[int, int, int, int], None, None]:
    """Iterate over T2 spin-conserving operators.

    Args:
        active_occ_idx: Spin indices of strongly occupied orbitals.
        active_unocc_idx: Spin indices of weakly occupied orbitals.

    Returns:
        T2 operator iteration.
    """
    for idx_a, a in enumerate(active_unocc_spin_idx):
        for b in active_unocc_spin_idx[idx_a + 1 :]:
            for idx_i, i in enumerate(active_occ_spin_idx):
                for j in active_occ_spin_idx[idx_i + 1 :]:
                    num_alpha = 0
                    num_beta = 0
                    if a % 2 == 0:
                        num_alpha += 1
                    else:
                        num_beta += 1
                    if b % 2 == 0:
                        num_alpha += 1
                    else:
                        num_beta += 1
                    if i % 2 == 0:
                        num_alpha += 1
                    else:
                        num_beta += 1
                    if j % 2 == 0:
                        num_alpha += 1
                    else:
                        num_beta += 1
                    if num_alpha % 2 != 0 or num_beta % 2 != 0:
                        continue
                    yield a, i, b, j


def iterate_t3(
    active_occ_spin_idx: list[int],
    active_unocc_spin_idx: list[int],
) -> Generator[tuple[int, int, int, int, int, int], None, None]:
    """Iterate over T3 spin-conserving operators.

    Args:
        active_occ_idx: Spin indices of strongly occupied orbitals.
        active_unocc_idx: Spin indices of weakly occupied orbitals.

    Returns:
        T3 operator iteration.
    """
    for idx_a, a in enumerate(active_unocc_spin_idx):
        for idx_b, b in enumerate(active_unocc_spin_idx[idx_a + 1 :], idx_a + 1):
            for c in active_unocc_spin_idx[idx_b + 1 :]:
                for idx_i, i in enumerate(active_occ_spin_idx):
                    for idx_j, j in enumerate(active_occ_spin_idx[idx_i + 1 :], idx_i + 1):
                        for k in active_occ_spin_idx[idx_j + 1 :]:
                            num_alpha = 0
                            num_beta = 0
                            if a % 2 == 0:
                                num_alpha += 1
                            else:
                                num_beta += 1
                            if b % 2 == 0:
                                num_alpha += 1
                            else:
                                num_beta += 1
                            if c % 2 == 0:
                                num_alpha += 1
                            else:
                                num_beta += 1
                            if i % 2 == 0:
                                num_alpha += 1
                            else:
                                num_beta += 1
                            if j % 2 == 0:
                                num_alpha += 1
                            else:
                                num_beta += 1
                            if k % 2 == 0:
                                num_alpha += 1
                            else:
                                num_beta += 1
                            if num_alpha % 2 != 0 or num_beta % 2 != 0:
                                continue
                            yield a, i, b, j, c, k


def iterate_t4(
    active_occ_spin_idx: list[int],
    active_unocc_spin_idx: list[int],
) -> Generator[tuple[int, int, int, int, int, int, int, int], None, None]:
    """Iterate over T4 spin-conserving operators.

    Args:
        active_occ_idx: Spin indices of strongly occupied orbitals.
        active_unocc_idx: Spin indices of weakly occupied orbitals.

    Returns:
        T4 operator iteration.
    """
    for idx_a, a in enumerate(active_unocc_spin_idx):
        for idx_b, b in enumerate(active_unocc_spin_idx[idx_a + 1 :], idx_a + 1):
            for idx_c, c in enumerate(active_unocc_spin_idx[idx_b + 1 :], idx_b + 1):
                for d in active_unocc_spin_idx[idx_c + 1 :]:
                    for idx_i, i in enumerate(active_occ_spin_idx):
                        for idx_j, j in enumerate(active_occ_spin_idx[idx_i + 1 :], idx_i + 1):
                            for idx_k, k in enumerate(active_occ_spin_idx[idx_j + 1 :], idx_j + 1):
                                for l in active_occ_spin_idx[idx_k + 1 :]:
                                    num_alpha = 0
                                    num_beta = 0
                                    if a % 2 == 0:
                                        num_alpha += 1
                                    else:
                                        num_beta += 1
                                    if b % 2 == 0:
                                        num_alpha += 1
                                    else:
                                        num_beta += 1
                                    if c % 2 == 0:
                                        num_alpha += 1
                                    else:
                                        num_beta += 1
                                    if d % 2 == 0:
                                        num_alpha += 1
                                    else:
                                        num_beta += 1
                                    if i % 2 == 0:
                                        num_alpha += 1
                                    else:
                                        num_beta += 1
                                    if j % 2 == 0:
                                        num_alpha += 1
                                    else:
                                        num_beta += 1
                                    if k % 2 == 0:
                                        num_alpha += 1
                                    else:
                                        num_beta += 1
                                    if l % 2 == 0:
                                        num_alpha += 1
                                    else:
                                        num_beta += 1
                                    if num_alpha % 2 != 0 or num_beta % 2 != 0:
                                        continue
                                    yield a, i, b, j, c, k, d, l


def iterate_t5(
    active_occ_spin_idx: list[int],
    active_unocc_spin_idx: list[int],
) -> Generator[tuple[int, int, int, int, int, int, int, int, int, int], None, None]:
    """Iterate over T5 spin-conserving operators.

    Args:
        active_occ_idx: Spin indices of strongly occupied orbitals.
        active_unocc_idx: Spin indices of weakly occupied orbitals.

    Returns:
        T5 operator iteration.
    """
    for idx_a, a in enumerate(active_unocc_spin_idx):
        for idx_b, b in enumerate(active_unocc_spin_idx[idx_a + 1 :], idx_a + 1):
            for idx_c, c in enumerate(active_unocc_spin_idx[idx_b + 1 :], idx_b + 1):
                for idx_d, d in enumerate(active_unocc_spin_idx[idx_c + 1 :], idx_c + 1):
                    for e in active_unocc_spin_idx[idx_d + 1 :]:
                        for idx_i, i in enumerate(active_occ_spin_idx):
                            for idx_j, j in enumerate(active_occ_spin_idx[idx_i + 1 :], idx_i + 1):
                                for idx_k, k in enumerate(active_occ_spin_idx[idx_j + 1 :], idx_j + 1):
                                    for idx_l, l in enumerate(active_occ_spin_idx[idx_k + 1 :], idx_k + 1):
                                        for m in active_occ_spin_idx[idx_l + 1 :]:
                                            num_alpha = 0
                                            num_beta = 0
                                            if a % 2 == 0:
                                                num_alpha += 1
                                            else:
                                                num_beta += 1
                                            if b % 2 == 0:
                                                num_alpha += 1
                                            else:
                                                num_beta += 1
                                            if c % 2 == 0:
                                                num_alpha += 1
                                            else:
                                                num_beta += 1
                                            if d % 2 == 0:
                                                num_alpha += 1
                                            else:
                                                num_beta += 1
                                            if e % 2 == 0:
                                                num_alpha += 1
                                            else:
                                                num_beta += 1
                                            if i % 2 == 0:
                                                num_alpha += 1
                                            else:
                                                num_beta += 1
                                            if j % 2 == 0:
                                                num_alpha += 1
                                            else:
                                                num_beta += 1
                                            if k % 2 == 0:
                                                num_alpha += 1
                                            else:
                                                num_beta += 1
                                            if l % 2 == 0:
                                                num_alpha += 1
                                            else:
                                                num_beta += 1
                                            if m % 2 == 0:
                                                num_alpha += 1
                                            else:
                                                num_beta += 1
                                            if num_alpha % 2 != 0 or num_beta % 2 != 0:
                                                continue
                                            yield a, i, b, j, c, k, d, l, e, m


def iterate_t6(
    active_occ_spin_idx: list[int],
    active_unocc_spin_idx: list[int],
) -> Generator[tuple[int, int, int, int, int, int, int, int, int, int, int, int], None, None]:
    """Iterate over T6 spin-conserving operators.

    Args:
        active_occ_idx: Spin indices of strongly occupied orbitals.
        active_unocc_idx: Spin indices of weakly occupied orbitals.

    Returns:
        T6 operator iteration.
    """
    for idx_a, a in enumerate(active_unocc_spin_idx):
        for idx_b, b in enumerate(active_unocc_spin_idx[idx_a + 1 :], idx_a + 1):
            for idx_c, c in enumerate(active_unocc_spin_idx[idx_b + 1 :], idx_b + 1):
                for idx_d, d in enumerate(active_unocc_spin_idx[idx_c + 1 :], idx_c + 1):
                    for idx_e, e in enumerate(active_unocc_spin_idx[idx_d + 1 :], idx_d + 1):
                        for f in active_unocc_spin_idx[idx_e + 1 :]:
                            for idx_i, i in enumerate(active_occ_spin_idx):
                                for idx_j, j in enumerate(active_occ_spin_idx[idx_i + 1 :], idx_i + 1):
                                    for idx_k, k in enumerate(active_occ_spin_idx[idx_j + 1 :], idx_j + 1):
                                        for idx_l, l in enumerate(
                                            active_occ_spin_idx[idx_k + 1 :], idx_k + 1
                                        ):
                                            for idx_m, m in enumerate(
                                                active_occ_spin_idx[idx_l + 1 :], idx_l + 1
                                            ):
                                                for n in active_occ_spin_idx[idx_m + 1 :]:
                                                    num_alpha = 0
                                                    num_beta = 0
                                                    if a % 2 == 0:
                                                        num_alpha += 1
                                                    else:
                                                        num_beta += 1
                                                    if b % 2 == 0:
                                                        num_alpha += 1
                                                    else:
                                                        num_beta += 1
                                                    if c % 2 == 0:
                                                        num_alpha += 1
                                                    else:
                                                        num_beta += 1
                                                    if d % 2 == 0:
                                                        num_alpha += 1
                                                    else:
                                                        num_beta += 1
                                                    if e % 2 == 0:
                                                        num_alpha += 1
                                                    else:
                                                        num_beta += 1
                                                    if f % 2 == 0:
                                                        num_alpha += 1
                                                    else:
                                                        num_beta += 1
                                                    if i % 2 == 0:
                                                        num_alpha += 1
                                                    else:
                                                        num_beta += 1
                                                    if j % 2 == 0:
                                                        num_alpha += 1
                                                    else:
                                                        num_beta += 1
                                                    if k % 2 == 0:
                                                        num_alpha += 1
                                                    else:
                                                        num_beta += 1
                                                    if l % 2 == 0:
                                                        num_alpha += 1
                                                    else:
                                                        num_beta += 1
                                                    if m % 2 == 0:
                                                        num_alpha += 1
                                                    else:
                                                        num_beta += 1
                                                    if n % 2 == 0:
                                                        num_alpha += 1
                                                    else:
                                                        num_beta += 1
                                                    if num_alpha % 2 != 0 or num_beta % 2 != 0:
                                                        continue
                                                    yield a, i, b, j, c, k, d, l, e, m, f, n


def construct_ucc_u(
    num_det: int,
    num_active_orbs: int,
    num_elec_alpha: int,
    num_elec_beta: int,
    theta: Sequence[float],
    theta_picker: ThetaPicker,
    excitations: str,
) -> np.ndarray:
    """Contruct unitary transformation matrix.

    Args:
        num_det: Number of determinants.
        num_active_orbs: Number of active spatial orbitals.
        num_elec_alpha: Number of active alpha electrons.
        num_elec_beta: Number of active beta electrons.
        theta: Active-space parameters.
               Ordered as (S, D, T, ...).
        theta_picker: Helper class to pick the parameters in the right order.
        excitations: Excitation orders to include.

    Returns:
        Unitary transformation matrix.
    """
    T = np.zeros((num_det, num_det))
    counter = 0
    if "s" in excitations:
        for a, i, _ in theta_picker.get_t1_generator_sa():
            if theta[counter] != 0.0:
                T += (
                    theta[counter]
                    * T1_sa_matrix(i, a, num_active_orbs, num_elec_alpha, num_elec_beta).todense()
                )
            counter += 1
    if "d" in excitations:
        for a, i, b, j, _, type_idx in theta_picker.get_t2_generator_sa():
            if theta[counter] != 0.0:
                if type_idx == 1:
                    T += (
                        theta[counter]
                        * T2_1_sa_matrix(i, j, a, b, num_active_orbs, num_elec_alpha, num_elec_beta).todense()
                    )
                elif type_idx == 2:
                    T += (
                        theta[counter]
                        * T2_2_sa_matrix(i, j, a, b, num_active_orbs, num_elec_alpha, num_elec_beta).todense()
                    )
                else:
                    raise ValueError(f"Expected type_idx to be in (1,2) got {type_idx}")
            counter += 1
    if "t" in excitations:
        for a, i, b, j, c, k in theta_picker.get_t3_generator():
            if theta[counter] != 0.0:
                T += (
                    theta[counter]
                    * T3_matrix(i, j, k, a, b, c, num_active_orbs, num_elec_alpha, num_elec_beta).todense()
                )
            counter += 1
    if "q" in excitations:
        for a, i, b, j, c, k, d, l in theta_picker.get_t4_generator():
            if theta[counter] != 0.0:
                T += (
                    theta[counter]
                    * T4_matrix(
                        i,
                        j,
                        k,
                        l,
                        a,
                        b,
                        c,
                        d,
                        num_active_orbs,
                        num_elec_alpha,
                        num_elec_beta,
                    ).todense()
                )
            counter += 1
    if "5" in excitations:
        for a, i, b, j, c, k, d, l, e, m in theta_picker.get_t5_generator():
            if theta[counter] != 0.0:
                T += (
                    theta[counter]
                    * T5_matrix(
                        i,
                        j,
                        k,
                        l,
                        m,
                        a,
                        b,
                        c,
                        d,
                        e,
                        num_active_orbs,
                        num_elec_alpha,
                        num_elec_beta,
                    ).todense()
                )
            counter += 1
    if "6" in excitations:
        for a, i, b, j, c, k, d, l, e, m, f, n in theta_picker.get_t6_generator():
            if theta[counter] != 0.0:
                T += (
                    theta[counter]
                    * T6_matrix(
                        i,
                        j,
                        k,
                        l,
                        m,
                        n,
                        a,
                        b,
                        c,
                        d,
                        e,
                        f,
                        num_active_orbs,
                        num_elec_alpha,
                        num_elec_beta,
                    ).todense()
                )
            counter += 1
    assert counter == len(theta)
    A = scipy.linalg.expm(T)
    return A


class UpsStructure:
    def __init__(self) -> None:
        self.excitation_indicies = []
        self.excitation_operator_type = []
        self.n_params = 0

    def create_tups(self, n_layers: int, num_active_orbs: int) -> None:
        for _ in range(n_layers):
            for p in range(0, num_active_orbs - 1, 2):
                # First single
                self.excitation_operator_type.append("tups_single")
                self.excitation_indicies.append((p,))
                # Double
                self.excitation_operator_type.append("tups_double")
                self.excitation_indicies.append((p,))
                # Second single
                self.excitation_operator_type.append("tups_single")
                self.excitation_indicies.append((p,))
                self.n_params += 3
            for p in range(1, num_active_orbs - 2, 2):
                # First single
                self.excitation_operator_type.append("tups_single")
                self.excitation_indicies.append((p,))
                # Double
                self.excitation_operator_type.append("tups_double")
                self.excitation_indicies.append((p,))
                # Second single
                self.excitation_operator_type.append("tups_single")
                self.excitation_indicies.append((p,))
                self.n_params += 3

    def create_qnp(self, n_layers: int, num_active_orbs) -> None:
        for _ in range(n_layers):
            for p in range(0, num_active_orbs - 1, 2):
                # Double
                self.excitation_operator_type.append("tups_double")
                self.excitation_indicies.append((p,))
                # Single
                self.excitation_operator_type.append("tups_single")
                self.excitation_indicies.append((p,))
                self.n_params += 2
            for p in range(1, num_active_orbs - 2, 2):
                # Double
                self.excitation_operator_type.append("tups_double")
                self.excitation_indicies.append((p,))
                # Single
                self.excitation_operator_type.append("tups_single")
                self.excitation_indicies.append((p,))
                self.n_params += 2


def construct_ups_state(
    state: np.ndarray,
    num_active_orbs: int,
    num_elec_alpha: int,
    num_elec_beta: int,
    thetas: Sequence[float],
    ups_struct: UpsStructure,
    dagger: bool = False,
) -> np.ndarray:
    r"""

    #. 10.48550/arXiv.2303.10825, Eq. 15
    """
    tmp = state.copy()
    order = 1
    if dagger:
        order = -1
    for exc_type, exc_indices, theta in zip(
        ups_struct.excitation_operator_type[::order], ups_struct.excitation_indicies[::order], thetas[::order]
    ):
        if abs(theta) < 10**-14:
            continue
        if dagger:
            theta = -theta
        if exc_type == "tups_single":
            (p,) = exc_indices
            Ta = T1_matrix(p * 2, (p + 1) * 2, num_active_orbs, num_elec_alpha, num_elec_beta).todense()
            Tb = T1_matrix(
                p * 2 + 1, (p + 1) * 2 + 1, num_active_orbs, num_elec_alpha, num_elec_beta
            ).todense()
            tmp = (
                tmp
                + np.sin(2 ** (-1 / 2) * theta) * np.matmul(Ta, tmp)
                + (1 - np.cos(2 ** (-1 / 2) * theta)) * np.matmul(Ta, np.matmul(Ta, tmp))
            )
            tmp = (
                tmp
                + np.sin(2 ** (-1 / 2) * theta) * np.matmul(Tb, tmp)
                + (1 - np.cos(2 ** (-1 / 2) * theta)) * np.matmul(Tb, np.matmul(Tb, tmp))
            )
        elif exc_type == "tups_double":
            (p,) = exc_indices
            T = T2_1_sa_matrix(p, p, p + 1, p + 1, num_active_orbs, num_elec_alpha, num_elec_beta).todense()
            tmp = (
                tmp
                + np.sin(theta) * np.matmul(T, tmp)
                + (1 - np.cos(theta)) * np.matmul(T, np.matmul(T, tmp))
            )
        else:
            raise ValueError(f"Got unknown excitation type, {exc_type}")
    return tmp


def propagate_unitary(
    state: np.ndarray,
    idx: int,
    num_active_orbs: int,
    num_elec_alpha: int,
    num_elec_beta: int,
    thetas: Sequence[float],
    ups_struct: UpsStructure,
) -> np.ndarray:
    exc_type = ups_struct.excitation_operator_type[idx]
    exc_indices = ups_struct.excitation_indicies[idx]
    theta = thetas[idx]
    if abs(theta) < 10**-14:
        return np.copy(state)
    if exc_type == "tups_single":
        (p,) = exc_indices
        Ta = T1_matrix(p * 2, (p + 1) * 2, num_active_orbs, num_elec_alpha, num_elec_beta).todense()
        Tb = T1_matrix(p * 2 + 1, (p + 1) * 2 + 1, num_active_orbs, num_elec_alpha, num_elec_beta).todense()
        A = 2 ** (-1 / 2)
        tmp = (
            state
            + np.sin(A * theta) * np.matmul(Ta, state)
            + (1 - np.cos(A * theta)) * np.matmul(Ta, np.matmul(Ta, state))
        )
        tmp = (
            tmp
            + np.sin(A * theta) * np.matmul(Tb, tmp)
            + (1 - np.cos(A * theta)) * np.matmul(Tb, np.matmul(Tb, tmp))
        )
    elif exc_type == "tups_double":
        (p,) = exc_indices
        T = T2_1_sa_matrix(p, p, p + 1, p + 1, num_active_orbs, num_elec_alpha, num_elec_beta).todense()
        tmp = (
            state
            + np.sin(theta) * np.matmul(T, state)
            + (1 - np.cos(theta)) * np.matmul(T, np.matmul(T, state))
        )
    else:
        raise ValueError(f"Got unknown excitation type, {exc_type}")
    return tmp


def get_grad_action(
    state: np.ndarray,
    idx: int,
    num_active_orbs: int,
    num_elec_alpha: int,
    num_elec_beta: int,
    ups_struct: UpsStructure,
) -> np.ndarray:
    exc_type = ups_struct.excitation_operator_type[idx]
    exc_indices = ups_struct.excitation_indicies[idx]
    if exc_type == "tups_single":
        (p,) = exc_indices
        Ta = T1_matrix(p * 2, (p + 1) * 2, num_active_orbs, num_elec_alpha, num_elec_beta).todense()
        Tb = T1_matrix(p * 2 + 1, (p + 1) * 2 + 1, num_active_orbs, num_elec_alpha, num_elec_beta).todense()
        A = 2 ** (-1 / 2)
        tmp = np.matmul(A * (Ta + Tb), state)
    elif exc_type == "tups_double":
        (p,) = exc_indices
        T = T2_1_sa_matrix(p, p, p + 1, p + 1, num_active_orbs, num_elec_alpha, num_elec_beta).todense()
        tmp = np.matmul(T, state)
    else:
        raise ValueError(f"Got unknown excitation type, {exc_type}")
    return tmp<|MERGE_RESOLUTION|>--- conflicted
+++ resolved
@@ -4,13 +4,7 @@
 import scipy.linalg
 
 from slowquant.unitary_coupled_cluster.operator_matrix import (
-<<<<<<< HEAD
-    G1_sa_matrix,
-    G2_1_sa_matrix,
-    G2_2_sa_matrix,
     T1_matrix,
-    T2_1_sa_matrix,
-=======
     T1_sa_matrix,
     T2_1_sa_matrix,
     T2_2_sa_matrix,
@@ -18,7 +12,6 @@
     T4_matrix,
     T5_matrix,
     T6_matrix,
->>>>>>> 8db6f837
 )
 
 
@@ -655,8 +648,8 @@
 
 class UpsStructure:
     def __init__(self) -> None:
-        self.excitation_indicies = []
-        self.excitation_operator_type = []
+        self.excitation_indicies: list[tuple[int]] = []
+        self.excitation_operator_type: list[str] = []
         self.n_params = 0
 
     def create_tups(self, n_layers: int, num_active_orbs: int) -> None:
