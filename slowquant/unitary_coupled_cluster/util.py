from collections.abc import Generator, Sequence
from typing import Any

import numpy as np
<<<<<<< HEAD
import scipy.linalg


def construct_integral_trans_mat(
    c_orthonormal: np.ndarray, kappa: Sequence[float], kappa_idx: Sequence[Sequence[int]]
) -> np.ndarray:
    """Contruct orbital transformation matrix.

    Args:
        c_orthonormal: Initial orbital coefficients.
        kappa: Orbital rotation parameters.
        kappa_idx: Non-redundant orbital rotation parameters indices.

    Returns:
        Orbital transformation matrix.
    """
    kappa_mat = np.zeros_like(c_orthonormal)
    for kappa_val, (p, q) in zip(kappa, kappa_idx):
        kappa_mat[p, q] = kappa_val
        kappa_mat[q, p] = -kappa_val
    c_trans = np.matmul(c_orthonormal, scipy.linalg.expm(-kappa_mat))
    return c_trans
=======
>>>>>>> fbde08b7


def iterate_t1_sa(
    active_occ_idx: Sequence[int],
    active_unocc_idx: Sequence[int],
) -> Generator[tuple[int, int, float], None, None]:
    """Iterate over T1 spin-adapted operators.

    Args:
        active_occ_idx: Indices of strongly occupied orbitals.
        active_unocc_idx: Indices of weakly occupied orbitals.

    Returns:
        T1 operator iteration.
    """
    for i in active_occ_idx:
        for a in active_unocc_idx:
            fac = 2 ** (-1 / 2)
            yield a, i, fac


def iterate_t2_sa(
    active_occ_idx: Sequence[int],
    active_unocc_idx: Sequence[int],
) -> Generator[tuple[int, int, int, int, float, int], None, None]:
    """Iterate over T2 spin-adapted operators.

    Args:
        active_occ_idx: Indices of strongly occupied orbitals.
        active_unocc_idx: Indices of weakly occupied orbitals.

    Returns:
        T2 operator iteration.
    """
    for idx_i, i in enumerate(active_occ_idx):
        for j in active_occ_idx[idx_i:]:
            for idx_a, a in enumerate(active_unocc_idx):
                for b in active_unocc_idx[idx_a:]:
                    fac = 1.0
                    if a == b:
                        fac *= 2.0
                    if i == j:
                        fac *= 2.0
                    fac = 1 / 2 * (fac) ** (-1 / 2)
                    yield a, i, b, j, fac, 1
                    if i == j or a == b:
                        continue
                    fac = 1 / (2 * 3 ** (1 / 2))
                    yield a, i, b, j, fac, 2


def iterate_t1_sa_generalized(
    num_orbs: int,
) -> Generator[tuple[int, int, float], None, None]:
    """Iterate over T1 spin-adapted operators.

    Args:
        num_orbs: Number of active spatial orbitals.

    Returns:
        T1 operator iteration.
    """
    for i in range(num_orbs):
        for a in range(i + 1, num_orbs):
            fac = 2 ** (-1 / 2)
            yield a, i, fac


def iterate_t1(
    active_occ_spin_idx: Sequence[int],
    active_unocc_spin_idx: Sequence[int],
) -> Generator[tuple[int, int], None, None]:
    """Iterate over T1 spin-conserving operators.

    Args:
        active_occ_spin_idx: Spin indices of strongly occupied orbitals.
        active_unocc_spin_idx: Spin indices of weakly occupied orbitals.

    Returns:
        T1 operator iteration.
    """
    for a in active_unocc_spin_idx:
        for i in active_occ_spin_idx:
            num_alpha = 0
            num_beta = 0
            if a % 2 == 0:
                num_alpha += 1
            else:
                num_beta += 1
            if i % 2 == 0:
                num_alpha -= 1
            else:
                num_beta -= 1
            if num_alpha != 0 or num_beta != 0:
                continue
            yield a, i


def iterate_t2(
    active_occ_spin_idx: Sequence[int],
    active_unocc_spin_idx: Sequence[int],
) -> Generator[tuple[int, int, int, int], None, None]:
    """Iterate over T2 spin-conserving operators.

    Args:
        active_occ_spin_idx: Spin indices of strongly occupied orbitals.
        active_unocc_spin_idx: Spin indices of weakly occupied orbitals.

    Returns:
        T2 operator iteration.
    """
    for idx_a, a in enumerate(active_unocc_spin_idx):
        for b in active_unocc_spin_idx[idx_a + 1 :]:
            for idx_i, i in enumerate(active_occ_spin_idx):
                for j in active_occ_spin_idx[idx_i + 1 :]:
                    num_alpha = 0
                    num_beta = 0
                    if a % 2 == 0:
                        num_alpha += 1
                    else:
                        num_beta += 1
                    if b % 2 == 0:
                        num_alpha += 1
                    else:
                        num_beta += 1
                    if i % 2 == 0:
                        num_alpha -= 1
                    else:
                        num_beta -= 1
                    if j % 2 == 0:
                        num_alpha -= 1
                    else:
                        num_beta -= 1
                    if num_alpha != 0 or num_beta != 0:
                        continue
                    yield a, i, b, j


def iterate_t3(
    active_occ_spin_idx: Sequence[int],
    active_unocc_spin_idx: Sequence[int],
) -> Generator[tuple[int, int, int, int, int, int], None, None]:
    """Iterate over T3 spin-conserving operators.

    Args:
        active_occ_spin_idx: Spin indices of strongly occupied orbitals.
        active_unocc_spin_idx: Spin indices of weakly occupied orbitals.

    Returns:
        T3 operator iteration.
    """
    for idx_a, a in enumerate(active_unocc_spin_idx):
        for idx_b, b in enumerate(active_unocc_spin_idx[idx_a + 1 :], idx_a + 1):
            for c in active_unocc_spin_idx[idx_b + 1 :]:
                for idx_i, i in enumerate(active_occ_spin_idx):
                    for idx_j, j in enumerate(active_occ_spin_idx[idx_i + 1 :], idx_i + 1):
                        for k in active_occ_spin_idx[idx_j + 1 :]:
                            num_alpha = 0
                            num_beta = 0
                            if a % 2 == 0:
                                num_alpha += 1
                            else:
                                num_beta += 1
                            if b % 2 == 0:
                                num_alpha += 1
                            else:
                                num_beta += 1
                            if c % 2 == 0:
                                num_alpha += 1
                            else:
                                num_beta += 1
                            if i % 2 == 0:
                                num_alpha -= 1
                            else:
                                num_beta -= 1
                            if j % 2 == 0:
                                num_alpha -= 1
                            else:
                                num_beta -= 1
                            if k % 2 == 0:
                                num_alpha -= 1
                            else:
                                num_beta -= 1
                            if num_alpha != 0 or num_beta != 0:
                                continue
                            yield a, i, b, j, c, k


def iterate_t4(
    active_occ_spin_idx: Sequence[int],
    active_unocc_spin_idx: Sequence[int],
) -> Generator[tuple[int, int, int, int, int, int, int, int], None, None]:
    """Iterate over T4 spin-conserving operators.

    Args:
        active_occ_spin_idx: Spin indices of strongly occupied orbitals.
        active_unocc_spin_idx: Spin indices of weakly occupied orbitals.

    Returns:
        T4 operator iteration.
    """
    for idx_a, a in enumerate(active_unocc_spin_idx):
        for idx_b, b in enumerate(active_unocc_spin_idx[idx_a + 1 :], idx_a + 1):
            for idx_c, c in enumerate(active_unocc_spin_idx[idx_b + 1 :], idx_b + 1):
                for d in active_unocc_spin_idx[idx_c + 1 :]:
                    for idx_i, i in enumerate(active_occ_spin_idx):
                        for idx_j, j in enumerate(active_occ_spin_idx[idx_i + 1 :], idx_i + 1):
                            for idx_k, k in enumerate(active_occ_spin_idx[idx_j + 1 :], idx_j + 1):
                                for l in active_occ_spin_idx[idx_k + 1 :]:
                                    num_alpha = 0
                                    num_beta = 0
                                    if a % 2 == 0:
                                        num_alpha += 1
                                    else:
                                        num_beta += 1
                                    if b % 2 == 0:
                                        num_alpha += 1
                                    else:
                                        num_beta += 1
                                    if c % 2 == 0:
                                        num_alpha += 1
                                    else:
                                        num_beta += 1
                                    if d % 2 == 0:
                                        num_alpha += 1
                                    else:
                                        num_beta += 1
                                    if i % 2 == 0:
                                        num_alpha -= 1
                                    else:
                                        num_beta -= 1
                                    if j % 2 == 0:
                                        num_alpha -= 1
                                    else:
                                        num_beta -= 1
                                    if k % 2 == 0:
                                        num_alpha -= 1
                                    else:
                                        num_beta -= 1
                                    if l % 2 == 0:
                                        num_alpha -= 1
                                    else:
                                        num_beta -= 1
                                    if num_alpha != 0 or num_beta != 0:
                                        continue
                                    yield a, i, b, j, c, k, d, l


def iterate_t5(
    active_occ_spin_idx: Sequence[int],
    active_unocc_spin_idx: Sequence[int],
) -> Generator[tuple[int, int, int, int, int, int, int, int, int, int], None, None]:
    """Iterate over T5 spin-conserving operators.

    Args:
        active_occ_spin_idx: Spin indices of strongly occupied orbitals.
        active_unocc_spin_idx: Spin indices of weakly occupied orbitals.

    Returns:
        T5 operator iteration.
    """
    for idx_a, a in enumerate(active_unocc_spin_idx):
        for idx_b, b in enumerate(active_unocc_spin_idx[idx_a + 1 :], idx_a + 1):
            for idx_c, c in enumerate(active_unocc_spin_idx[idx_b + 1 :], idx_b + 1):
                for idx_d, d in enumerate(active_unocc_spin_idx[idx_c + 1 :], idx_c + 1):
                    for e in active_unocc_spin_idx[idx_d + 1 :]:
                        for idx_i, i in enumerate(active_occ_spin_idx):
                            for idx_j, j in enumerate(active_occ_spin_idx[idx_i + 1 :], idx_i + 1):
                                for idx_k, k in enumerate(active_occ_spin_idx[idx_j + 1 :], idx_j + 1):
                                    for idx_l, l in enumerate(active_occ_spin_idx[idx_k + 1 :], idx_k + 1):
                                        for m in active_occ_spin_idx[idx_l + 1 :]:
                                            num_alpha = 0
                                            num_beta = 0
                                            if a % 2 == 0:
                                                num_alpha += 1
                                            else:
                                                num_beta += 1
                                            if b % 2 == 0:
                                                num_alpha += 1
                                            else:
                                                num_beta += 1
                                            if c % 2 == 0:
                                                num_alpha += 1
                                            else:
                                                num_beta += 1
                                            if d % 2 == 0:
                                                num_alpha += 1
                                            else:
                                                num_beta += 1
                                            if e % 2 == 0:
                                                num_alpha += 1
                                            else:
                                                num_beta += 1
                                            if i % 2 == 0:
                                                num_alpha -= 1
                                            else:
                                                num_beta -= 1
                                            if j % 2 == 0:
                                                num_alpha -= 1
                                            else:
                                                num_beta -= 1
                                            if k % 2 == 0:
                                                num_alpha -= 1
                                            else:
                                                num_beta -= 1
                                            if l % 2 == 0:
                                                num_alpha -= 1
                                            else:
                                                num_beta -= 1
                                            if m % 2 == 0:
                                                num_alpha -= 1
                                            else:
                                                num_beta -= 1
                                            if num_alpha != 0 or num_beta != 0:
                                                continue
                                            yield a, i, b, j, c, k, d, l, e, m


def iterate_t6(
    active_occ_spin_idx: Sequence[int],
    active_unocc_spin_idx: Sequence[int],
) -> Generator[tuple[int, int, int, int, int, int, int, int, int, int, int, int], None, None]:
    """Iterate over T6 spin-conserving operators.

    Args:
        active_occ_spin_idx: Spin indices of strongly occupied orbitals.
        active_unocc_spin_idx: Spin indices of weakly occupied orbitals.

    Returns:
        T6 operator iteration.
    """
    for idx_a, a in enumerate(active_unocc_spin_idx):
        for idx_b, b in enumerate(active_unocc_spin_idx[idx_a + 1 :], idx_a + 1):
            for idx_c, c in enumerate(active_unocc_spin_idx[idx_b + 1 :], idx_b + 1):
                for idx_d, d in enumerate(active_unocc_spin_idx[idx_c + 1 :], idx_c + 1):
                    for idx_e, e in enumerate(active_unocc_spin_idx[idx_d + 1 :], idx_d + 1):
                        for f in active_unocc_spin_idx[idx_e + 1 :]:
                            for idx_i, i in enumerate(active_occ_spin_idx):
                                for idx_j, j in enumerate(active_occ_spin_idx[idx_i + 1 :], idx_i + 1):
                                    for idx_k, k in enumerate(active_occ_spin_idx[idx_j + 1 :], idx_j + 1):
                                        for idx_l, l in enumerate(
                                            active_occ_spin_idx[idx_k + 1 :], idx_k + 1
                                        ):
                                            for idx_m, m in enumerate(
                                                active_occ_spin_idx[idx_l + 1 :], idx_l + 1
                                            ):
                                                for n in active_occ_spin_idx[idx_m + 1 :]:
                                                    num_alpha = 0
                                                    num_beta = 0
                                                    if a % 2 == 0:
                                                        num_alpha += 1
                                                    else:
                                                        num_beta += 1
                                                    if b % 2 == 0:
                                                        num_alpha += 1
                                                    else:
                                                        num_beta += 1
                                                    if c % 2 == 0:
                                                        num_alpha += 1
                                                    else:
                                                        num_beta += 1
                                                    if d % 2 == 0:
                                                        num_alpha += 1
                                                    else:
                                                        num_beta += 1
                                                    if e % 2 == 0:
                                                        num_alpha += 1
                                                    else:
                                                        num_beta += 1
                                                    if f % 2 == 0:
                                                        num_alpha += 1
                                                    else:
                                                        num_beta += 1
                                                    if i % 2 == 0:
                                                        num_alpha -= 1
                                                    else:
                                                        num_beta -= 1
                                                    if j % 2 == 0:
                                                        num_alpha -= 1
                                                    else:
                                                        num_beta -= 1
                                                    if k % 2 == 0:
                                                        num_alpha -= 1
                                                    else:
                                                        num_beta -= 1
                                                    if l % 2 == 0:
                                                        num_alpha -= 1
                                                    else:
                                                        num_beta -= 1
                                                    if m % 2 == 0:
                                                        num_alpha -= 1
                                                    else:
                                                        num_beta -= 1
                                                    if n % 2 == 0:
                                                        num_alpha -= 1
                                                    else:
                                                        num_beta -= 1
                                                    if num_alpha != 0 or num_beta != 0:
                                                        continue
                                                    yield a, i, b, j, c, k, d, l, e, m, f, n


def iterate_pair_t2(
    active_occ_idx: Sequence[int],
    active_unocc_idx: Sequence[int],
) -> Generator[tuple[int, int, int, int], None, None]:
    """Iterate over pair T2 operators.

    Args:
        active_occ_idx: Indices of strongly occupied orbitals.
        active_unocc_idx: Indices of weakly occupied orbitals.

    Returns:
        T2 operator iteration.
    """
    for i in active_occ_idx:
        for a in active_unocc_idx:
            yield 2 * a, 2 * i, 2 * a + 1, 2 * i + 1


def iterate_pair_t2_generalized(
    num_orbs: int,
) -> Generator[tuple[int, int, int, int], None, None]:
    """Iterate over pair T2 operators.

    Args:
        num_orbs: Number of active spatial orbitals.

    Returns:
        T2 operator iteration.
    """
    for i in range(num_orbs):
        for a in range(i + 1, num_orbs):
            yield 2 * a, 2 * i, 2 * a + 1, 2 * i + 1


class UccStructure:
    __slots__ = ("excitation_indices", "excitation_operator_type", "n_params")

    def __init__(self) -> None:
        """Intialize the unitary coupled cluster ansatz structure."""
        self.excitation_indices: list[tuple[int, ...]] = []
        self.excitation_operator_type: list[str] = []
        self.n_params = 0

    def add_sa_singles(self, active_occ_idx: Sequence[int], active_unocc_idx: Sequence[int]) -> None:
        """Add spin-adapted singles.

        Args:
            active_occ_idx: Active strongly occupied spatial orbital indices.
            active_unocc_idx: Active weakly occupied spatial orbital indices.
        """
        for a, i, _ in iterate_t1_sa(active_occ_idx, active_unocc_idx):
            self.excitation_indices.append((i, a))
            self.excitation_operator_type.append("sa_single")
            self.n_params += 1

    def add_sa_doubles(self, active_occ_idx: Sequence[int], active_unocc_idx: Sequence[int]) -> None:
        """Add spin-adapted doubles.

        Args:
            active_occ_idx: Active strongly occupied spatial orbital indices.
            active_unocc_idx: Active weakly occupied spatial orbital indices.
        """
        for a, i, b, j, _, op_type in iterate_t2_sa(active_occ_idx, active_unocc_idx):
            self.excitation_indices.append((i, j, a, b))
            if op_type == 1:
                self.excitation_operator_type.append("sa_double_1")
            elif op_type == 2:
                self.excitation_operator_type.append("sa_double_2")
            self.n_params += 1

    def add_triples(self, active_occ_spin_idx: Sequence[int], active_unocc_spin_idx: Sequence[int]) -> None:
        """Add alpha-number and beta-number conserving triples.

        Args:
            active_occ_spin_idx: Active strongly occupied spin orbital indices.
            active_unocc_spin_idx: Active weakly occupied spin orbital indices.
        """
        for a, i, b, j, c, k in iterate_t3(active_occ_spin_idx, active_unocc_spin_idx):
            self.excitation_indices.append((i, j, k, a, b, c))
            self.excitation_operator_type.append("triple")
            self.n_params += 1

    def add_quadruples(
        self, active_occ_spin_idx: Sequence[int], active_unocc_spin_idx: Sequence[int]
    ) -> None:
        """Add alpha-number and beta-number conserving quadruples.

        Args:
            active_occ_spin_idx: Active strongly occupied spin orbital indices.
            active_unocc_spin_idx: Active weakly occupied spin orbital indices.
        """
        for a, i, b, j, c, k, d, l in iterate_t4(active_occ_spin_idx, active_unocc_spin_idx):
            self.excitation_indices.append((i, j, k, l, a, b, c, d))
            self.excitation_operator_type.append("quadruple")
            self.n_params += 1

    def add_quintuples(
        self, active_occ_spin_idx: Sequence[int], active_unocc_spin_idx: Sequence[int]
    ) -> None:
        """Add alpha-number and beta-number conserving quintuples.

        Args:
            active_occ_spin_idx: Active strongly occupied spin orbital indices.
            active_unocc_spin_idx: Active weakly occupied spin orbital indices.
        """
        for a, i, b, j, c, k, d, l, e, m in iterate_t5(active_occ_spin_idx, active_unocc_spin_idx):
            self.excitation_indices.append((i, j, k, l, m, a, b, c, d, e))
            self.excitation_operator_type.append("quintuple")
            self.n_params += 1

    def add_sextuples(self, active_occ_spin_idx: Sequence[int], active_unocc_spin_idx: Sequence[int]) -> None:
        """Add alpha-number and beta-number conserving sextuples.

        Args:
            active_occ_spin_idx: Active strongly occupied spin orbital indices.
            active_unocc_spin_idx: Active weakly occupied spin orbital indices.
        """
        for a, i, b, j, c, k, d, l, e, m, f, n in iterate_t6(active_occ_spin_idx, active_unocc_spin_idx):
            self.excitation_indices.append((i, j, k, l, m, n, a, b, c, d, e, f))
            self.excitation_operator_type.append("sextuple")
            self.n_params += 1


class UpsStructure:
    __slots__ = ("excitation_indices", "excitation_operator_type", "grad_param_R", "n_params", "param_names")

    def __init__(self) -> None:
        """Initialize the unitary product state ansatz structure."""
        self.excitation_indices: list[tuple[int, ...]] = []
        self.excitation_operator_type: list[str] = []
        self.n_params: int = 0
        self.grad_param_R: dict[str, int] = {}
        self.param_names: list[str] = []

    def create_tups(self, num_active_orbs: int, ansatz_options: dict[str, Any]) -> None:
        """Create tUPS ansatz.

        #. 10.1103/PhysRevResearch.6.023300
        #. 10.1088/1367-2630/ac2cb3 (QNP)

        Ansatz Options:
            * n_layers [int]: Number of layers.
            * do_qnp [bool]: Do QNP tiling. (default: False)
            * skip_last_singles [bool]: Skip last layer of singles operators. (default: False)

        Args:
            num_active_orbs: Number of spatial active orbitals.
            ansatz_options: Ansatz options.

        Returns:
            tUPS ansatz.
        """
        valid_options = ("n_layers", "do_qnp", "skip_last_singles")
        for option in ansatz_options:
            if option not in valid_options:
                raise ValueError(f"Got unknown option for tUPS, {option}. Valid options are: {valid_options}")
        if "n_layers" not in ansatz_options.keys():
            raise ValueError("tUPS require the option 'n_layers'")
        n_layers = ansatz_options["n_layers"]
        if "do_qnp" in ansatz_options.keys():
            do_qnp = ansatz_options["do_qnp"]
        else:
            do_qnp = False
        if "skip_last_singles" in ansatz_options.keys():
            skip_last_singles = ansatz_options["skip_last_singles"]
        else:
            skip_last_singles = False
        for n in range(n_layers):
            for p in range(0, num_active_orbs - 1, 2):
                if not do_qnp:
                    # First single
<<<<<<< HEAD
                    self.excitation_operator_type.append("tups_single")
                    self.excitation_indicies.append((p,))
                    self.n_params += 1
                # Double
                self.excitation_operator_type.append("tups_double")
                self.excitation_indicies.append((p,))
=======
                    self.excitation_operator_type.append("sa_single")
                    self.excitation_indices.append((p, p + 1))
                    self.grad_param_R[f"p{self.n_params:09d}"] = 4
                    self.param_names.append(f"p{self.n_params:09d}")
                    self.n_params += 1
                # Double
                self.excitation_operator_type.append("double")
                self.excitation_indices.append((2 * p, 2 * p + 1, 2 * p + 2, 2 * p + 3))
                self.grad_param_R[f"p{self.n_params:09d}"] = 2
                self.param_names.append(f"p{self.n_params:09d}")
>>>>>>> fbde08b7
                self.n_params += 1
                # Second single
                if n + 1 == n_layers and skip_last_singles and num_active_orbs == 2:
                    # Special case for two orbital.
                    # Here the layer is only one block, thus,
                    # the last single excitation is earlier than expected.
                    continue
<<<<<<< HEAD
                self.excitation_operator_type.append("tups_single")
                self.excitation_indicies.append((p,))
=======
                self.excitation_operator_type.append("sa_single")
                self.excitation_indices.append((p, p + 1))
                self.grad_param_R[f"p{self.n_params:09d}"] = 4
                self.param_names.append(f"p{self.n_params:09d}")
>>>>>>> fbde08b7
                self.n_params += 1
            for p in range(1, num_active_orbs - 1, 2):
                if not do_qnp:
                    # First single
<<<<<<< HEAD
                    self.excitation_operator_type.append("tups_single")
                    self.excitation_indicies.append((p,))
                    self.n_params += 1
                # Double
                self.excitation_operator_type.append("tups_double")
                self.excitation_indicies.append((p,))
=======
                    self.excitation_operator_type.append("sa_single")
                    self.excitation_indices.append((p, p + 1))
                    self.grad_param_R[f"p{self.n_params:09d}"] = 4
                    self.param_names.append(f"p{self.n_params:09d}")
                    self.n_params += 1
                # Double
                self.excitation_operator_type.append("double")
                self.excitation_indices.append((2 * p, 2 * p + 1, 2 * p + 2, 2 * p + 3))
                self.grad_param_R[f"p{self.n_params:09d}"] = 2
                self.param_names.append(f"p{self.n_params:09d}")
>>>>>>> fbde08b7
                self.n_params += 1
                # Second single
                if n + 1 == n_layers and skip_last_singles:
                    continue
<<<<<<< HEAD
                self.excitation_operator_type.append("tups_single")
                self.excitation_indicies.append((p,))
=======
                self.excitation_operator_type.append("sa_single")
                self.excitation_indices.append((p, p + 1))
                self.grad_param_R[f"p{self.n_params:09d}"] = 4
                self.param_names.append(f"p{self.n_params:09d}")
>>>>>>> fbde08b7
                self.n_params += 1

    def create_fUCC(self, num_orbs: int, num_elec: int, ansatz_options: dict[str, Any]) -> None:
        """Create factorized UCCSD ansatz.

        Ansatz Options:
            * n_layers [int]: Number of layers.

        Args:
            num_orbs: Number of active spatial orbitals.
            num_elec: Number of active electrons.
            ansatz_options: Ansatz options.

        Returns:
            Factorized UCCSD ansatz.
        """
        valid_options = ("n_layers", "S", "D", "T", "Q", "5", "6")
        for option in ansatz_options:
            if option not in valid_options:
                raise ValueError(f"Got unknown option for fUCC, {option}. Valid options are: {valid_options}")
        if "n_layers" not in ansatz_options.keys():
            raise ValueError("fUCC require the option 'n_layers'")
        do_S = False
        do_D = False
        do_T = False
        do_Q = False
        do_5 = False
        do_6 = False
        if "S" in ansatz_options.keys():
            if ansatz_options["S"]:
                do_S = True
        if "D" in ansatz_options.keys():
            if ansatz_options["D"]:
                do_D = True
        if "T" in ansatz_options.keys():
            if ansatz_options["T"]:
                do_T = True
        if "Q" in ansatz_options.keys():
            if ansatz_options["Q"]:
                do_Q = True
        if "5" in ansatz_options.keys():
            if ansatz_options["5"]:
                do_5 = True
        if "6" in ansatz_options.keys():
            if ansatz_options["6"]:
                do_6 = True
        n_layers = ansatz_options["n_layers"]
        num_spin_orbs = 2 * num_orbs
        occ = []
        unocc = []
        idx = 0
        for _ in range(np.sum(num_elec)):
            occ.append(idx)
            idx += 1
        for _ in range(num_spin_orbs - np.sum(num_elec)):
            unocc.append(idx)
            idx += 1
        for _ in range(n_layers):
            if do_S:
                for a, i in iterate_t1(occ, unocc):
                    self.excitation_operator_type.append("single")
                    self.excitation_indices.append((i, a))
                    self.grad_param_R[f"p{self.n_params:09d}"] = 2
                    self.param_names.append(f"p{self.n_params:09d}")
                    self.n_params += 1
<<<<<<< HEAD
=======
            if do_SAS:
                for a, i, _ in iterate_t1_sa(occ, unocc):
                    self.excitation_operator_type.append("sa_single")
                    self.excitation_indices.append((i, a))
                    self.grad_param_R[f"p{self.n_params:09d}"] = 4
                    self.param_names.append(f"p{self.n_params:09d}")
                    self.n_params += 1
            if do_SAGS:
                for a, i, _ in iterate_t1_sa_generalized(num_orbs):
                    self.excitation_operator_type.append("sa_single")
                    self.excitation_indices.append((i, a))
                    self.grad_param_R[f"p{self.n_params:09d}"] = 4
                    self.param_names.append(f"p{self.n_params:09d}")
                    self.n_params += 1
>>>>>>> fbde08b7
            if do_D:
                for a, i, b, j in iterate_t2(occ, unocc):
                    self.excitation_operator_type.append("double")
                    self.excitation_indices.append((i, j, a, b))
                    self.grad_param_R[f"p{self.n_params:09d}"] = 2
                    self.param_names.append(f"p{self.n_params:09d}")
                    self.n_params += 1
<<<<<<< HEAD
            if do_T:
                for a, i, b, j, c, k in iterate_t3(occ, unocc):
                    self.excitation_indicies.append((i, j, k, a, b, c))
                    self.excitation_operator_type.append("triple")
                    self.n_params += 1
            if do_Q:
                for a, i, b, j, c, k, d, l in iterate_t4(occ, unocc):
                    self.excitation_indicies.append((i, j, k, l, a, b, c, d))
                    self.excitation_operator_type.append("quadruple")
                    self.n_params += 1
            if do_5:
                for a, i, b, j, c, k, d, l, e, m in iterate_t5(occ, unocc):
                    self.excitation_indicies.append((i, j, k, l, m, a, b, c, d, e))
                    self.excitation_operator_type.append("quintuple")
                    self.n_params += 1
            if do_6:
                for a, i, b, j, c, k, d, l, e, m, f, n in iterate_t6(occ, unocc):
                    self.excitation_indicies.append((i, j, k, l, m, n, a, b, c, d, e, f))
                    self.excitation_operator_type.append("sextuple")
=======
            if do_pD:
                for a, i, b, j in iterate_pair_t2(occ, unocc):
                    self.excitation_operator_type.append("double")
                    self.excitation_indices.append((i, j, a, b))
                    self.grad_param_R[f"p{self.n_params:09d}"] = 2
                    self.param_names.append(f"p{self.n_params:09d}")
                    self.n_params += 1
            if do_GpD:
                for a, i, b, j in iterate_pair_t2_generalized(num_orbs):
                    self.excitation_operator_type.append("double")
                    self.excitation_indices.append((i, j, a, b))
                    self.grad_param_R[f"p{self.n_params:09d}"] = 2
                    self.param_names.append(f"p{self.n_params:09d}")
>>>>>>> fbde08b7
                    self.n_params += 1

    def create_kSAfUpCCGSD(self, num_orbs: int, ansatz_options: dict[str, Any]) -> None:
        """Create modified k-UpCCGSD ansatz.

        The ansatz have been modifed to use spin-adapted singet single excitation operators.

        #. 10.1021/acs.jctc.8b01004

        Ansatz Options:
            * n_layers [int]: Number of layers.

        Args:
            num_orbs: Number of spatial active orbitals.
            ansatz_options: Ansatz options.

        Returns:
            Modified k-UpCCGSD ansatz.
        """
        valid_options = ("n_layers",)
        for option in ansatz_options:
            if option not in valid_options:
                raise ValueError(
                    f"Got unknown option for kSAfUpCCGSD, {option}. Valid options are: {valid_options}"
                )
        if "n_layers" not in ansatz_options.keys():
            raise ValueError("kSAfUpCCGSD require the option 'n_layers'")
        n_layers = ansatz_options["n_layers"]
        for _ in range(n_layers):
            for a, i, _ in iterate_t1_sa_generalized(num_orbs):
                self.excitation_operator_type.append("sa_single")
                self.excitation_indicies.append((i, a))
                self.n_params += 1
            for a, i, b, j in iterate_pair_t2_generalized(num_orbs):
                self.excitation_operator_type.append("double")
                self.excitation_indicies.append((i, j, a, b))
                self.n_params += 1

    def create_dUCCSD(self, num_orbs: int, num_elec: int, ansatz_options: dict[str, Any]) -> None:
        r"""Create disentangled UCCSD ansatz with SDS operator ordering.

        The operator ordering of this implementation is,

        .. math::
            \boldsymbol{U}\left|\text{CSF}\right> = \prod_{ijab}\exp\left(\theta_{jb}\left(\hat{T}_{jb}-\hat{T}_{jb}^\dagger\right)\right)
            \exp\left(\theta_{ijab}\left(\hat{T}_{ijab}-\hat{T}_{ijab}^\dagger\right)\right)
            \exp\left(\theta_{ia}\left(\hat{T}_{ia}-\hat{T}_{ia}^\dagger\right)\right)\left|\text{CSF}\right>

        #. 10.1063/1.5133059, Eq. 25, Eq. 35

        Ansatz Options:
            * n_layers [int]: Number of layers.

        Args:
            num_orbs: Number of active spatial orbitals.
            num_elec: Number of active electrons.
            ansatz_options: Ansatz options.

        Returns:
            Disentaglned UCCSD ansatz.
        """
        valid_options = ("n_layers",)
        for option in ansatz_options:
            if option not in valid_options:
                raise ValueError(
                    f"Got unknown option for dUCCSD, {option}. Valid options are: {valid_options}"
                )
        if "n_layers" not in ansatz_options.keys():
            raise ValueError("dUCCSD require the option 'n_layers'")
        n_layers = ansatz_options["n_layers"]
        num_spin_orbs = 2 * num_orbs
        occ = []
        unocc = []
        idx = 0
        for _ in range(np.sum(num_elec)):
            occ.append(idx)
            idx += 1
        for _ in range(num_spin_orbs - np.sum(num_elec)):
            unocc.append(idx)
            idx += 1
        for _ in range(n_layers):
<<<<<<< HEAD
            for a, i, b, j in iterate_t2(occ, unocc):
                self.excitation_operator_type.append("single")
                self.excitation_indicies.append((i, a))
                self.n_params += 1
                self.excitation_operator_type.append("double")
                self.excitation_indicies.append((i, j, a, b))
                self.n_params += 1
                self.excitation_operator_type.append("single")
                self.excitation_indicies.append((j, b))
                self.n_params += 1

    def create_kSAdUpCCGSD(self, num_orbs: int, ansatz_options: dict[str, Any]) -> None:
        """Create modified k-UpCCGSD ansatz.

        The ansatz have been modifed to use spin-adapted singet single excitation operators.
        This ansatz has also been modified to follow the operator ordering as dUCCSD.

        #. 10.1021/acs.jctc.8b01004
        #. 10.1063/1.5133059, Eq. 25, Eq. 35 (for ordering)

        Ansatz Options:
            * n_layers [int]: Number of layers.

        Args:
            num_orbs: Number of spatial active orbitals.
            ansatz_options: Ansatz options.

        Returns:
            Modified k-UpCCGSD ansatz.
        """
        valid_options = "n_layers"
        for option in ansatz_options:
            if option not in valid_options:
                raise ValueError(
                    f"Got unknown option for kSAdUpCCGSD, {option}. Valid options are: {valid_options}"
                )
        if "n_layers" not in ansatz_options.keys():
            raise ValueError("kSAdUpCCGSD require the option 'n_layers'")
        n_layers = ansatz_options["n_layers"]
        for _ in range(n_layers):
            for a, i, b, j in iterate_pair_t2_generalized(num_orbs):
                self.excitation_operator_type.append("sa_single")
                self.excitation_indicies.append((i // 2, a // 2))
                self.n_params += 1
                self.excitation_operator_type.append("double")
                self.excitation_indicies.append((i, j, a, b))
                self.n_params += 1
                self.excitation_operator_type.append("sa_single")
                self.excitation_indicies.append((i // 2, a // 2))
                self.n_params += 1
=======
            # Kind of D excitation determines indices for complete SDS block
            if do_D:
                for a, i, b, j in iterate_t2(occ, unocc):
                    if i % 2 == a % 2:
                        self.excitation_indices.append((i, a))
                    else:
                        self.excitation_indices.append((i, b))
                    self.excitation_operator_type.append("single")
                    self.grad_param_R[f"p{self.n_params:09d}"] = 2
                    self.param_names.append(f"p{self.n_params:09d}")
                    self.n_params += 1
                    self.excitation_operator_type.append("double")
                    self.excitation_indices.append((i, j, a, b))
                    self.grad_param_R[f"p{self.n_params:09d}"] = 2
                    self.param_names.append(f"p{self.n_params:09d}")
                    self.n_params += 1
                    if i % 2 == a % 2:
                        self.excitation_indices.append((j, b))
                    else:
                        self.excitation_indices.append((j, a))
                    self.excitation_operator_type.append("single")
                    self.grad_param_R[f"p{self.n_params:09d}"] = 2
                    self.param_names.append(f"p{self.n_params:09d}")
                    self.n_params += 1
            if do_pD:
                for a, i, b, j in iterate_pair_t2(occ, unocc):
                    self.excitation_operator_type.append("sa_single")
                    self.excitation_indices.append((i // 2, a // 2))
                    self.grad_param_R[f"p{self.n_params:09d}"] = 4
                    self.param_names.append(f"p{self.n_params:09d}")
                    self.n_params += 1
                    self.excitation_operator_type.append("double")
                    self.excitation_indices.append((i, j, a, b))
                    self.grad_param_R[f"p{self.n_params:09d}"] = 2
                    self.param_names.append(f"p{self.n_params:09d}")
                    self.n_params += 1
                    self.excitation_operator_type.append("sa_single")
                    self.excitation_indices.append((i // 2, a // 2))
                    self.grad_param_R[f"p{self.n_params:09d}"] = 4
                    self.param_names.append(f"p{self.n_params:09d}")
                    self.n_params += 1
            if do_GpD:
                for a, i, b, j in iterate_pair_t2_generalized(num_orbs):
                    self.excitation_operator_type.append("sa_single")
                    self.excitation_indices.append((i // 2, a // 2))
                    self.grad_param_R[f"p{self.n_params:09d}"] = 4
                    self.param_names.append(f"p{self.n_params:09d}")
                    self.n_params += 1
                    self.excitation_operator_type.append("double")
                    self.excitation_indices.append((i, j, a, b))
                    self.grad_param_R[f"p{self.n_params:09d}"] = 2
                    self.param_names.append(f"p{self.n_params:09d}")
                    self.n_params += 1
                    self.excitation_operator_type.append("sa_single")
                    self.excitation_indices.append((i // 2, a // 2))
                    self.grad_param_R[f"p{self.n_params:09d}"] = 4
                    self.param_names.append(f"p{self.n_params:09d}")
                    self.n_params += 1
>>>>>>> fbde08b7
<|MERGE_RESOLUTION|>--- conflicted
+++ resolved
@@ -2,31 +2,6 @@
 from typing import Any
 
 import numpy as np
-<<<<<<< HEAD
-import scipy.linalg
-
-
-def construct_integral_trans_mat(
-    c_orthonormal: np.ndarray, kappa: Sequence[float], kappa_idx: Sequence[Sequence[int]]
-) -> np.ndarray:
-    """Contruct orbital transformation matrix.
-
-    Args:
-        c_orthonormal: Initial orbital coefficients.
-        kappa: Orbital rotation parameters.
-        kappa_idx: Non-redundant orbital rotation parameters indices.
-
-    Returns:
-        Orbital transformation matrix.
-    """
-    kappa_mat = np.zeros_like(c_orthonormal)
-    for kappa_val, (p, q) in zip(kappa, kappa_idx):
-        kappa_mat[p, q] = kappa_val
-        kappa_mat[q, p] = -kappa_val
-    c_trans = np.matmul(c_orthonormal, scipy.linalg.expm(-kappa_mat))
-    return c_trans
-=======
->>>>>>> fbde08b7
 
 
 def iterate_t1_sa(
@@ -40,7 +15,7 @@
         active_unocc_idx: Indices of weakly occupied orbitals.
 
     Returns:
-        T1 operator iteration.
+        Spin-adapted T1 operator iteration.
     """
     for i in active_occ_idx:
         for a in active_unocc_idx:
@@ -59,7 +34,7 @@
         active_unocc_idx: Indices of weakly occupied orbitals.
 
     Returns:
-        T2 operator iteration.
+        Spin-adapted T2 operator iteration.
     """
     for idx_i, i in enumerate(active_occ_idx):
         for j in active_occ_idx[idx_i:]:
@@ -87,7 +62,7 @@
         num_orbs: Number of active spatial orbitals.
 
     Returns:
-        T1 operator iteration.
+        Generalized spin-adapted T1 operator iteration.
     """
     for i in range(num_orbs):
         for a in range(i + 1, num_orbs):
@@ -440,7 +415,7 @@
         active_unocc_idx: Indices of weakly occupied orbitals.
 
     Returns:
-        T2 operator iteration.
+        Pair T2 operator iteration.
     """
     for i in active_occ_idx:
         for a in active_unocc_idx:
@@ -450,13 +425,13 @@
 def iterate_pair_t2_generalized(
     num_orbs: int,
 ) -> Generator[tuple[int, int, int, int], None, None]:
-    """Iterate over pair T2 operators.
+    """Iterate over generalized pair T2 operators.
 
     Args:
         num_orbs: Number of active spatial orbitals.
 
     Returns:
-        T2 operator iteration.
+        Generlaized pair T2 operator iteration.
     """
     for i in range(num_orbs):
         for a in range(i + 1, num_orbs):
@@ -566,7 +541,7 @@
     def create_tups(self, num_active_orbs: int, ansatz_options: dict[str, Any]) -> None:
         """Create tUPS ansatz.
 
-        #. 10.1103/PhysRevResearch.6.023300
+        #. 10.1103/PhysRevResearch.6.023300 (tUPS)
         #. 10.1088/1367-2630/ac2cb3 (QNP)
 
         Ansatz Options:
@@ -581,6 +556,7 @@
         Returns:
             tUPS ansatz.
         """
+        # Options
         valid_options = ("n_layers", "do_qnp", "skip_last_singles")
         for option in ansatz_options:
             if option not in valid_options:
@@ -596,18 +572,11 @@
             skip_last_singles = ansatz_options["skip_last_singles"]
         else:
             skip_last_singles = False
+        # Layer loop
         for n in range(n_layers):
-            for p in range(0, num_active_orbs - 1, 2):
+            for p in range(0, num_active_orbs - 1, 2):  # first column of brick-wall
                 if not do_qnp:
                     # First single
-<<<<<<< HEAD
-                    self.excitation_operator_type.append("tups_single")
-                    self.excitation_indicies.append((p,))
-                    self.n_params += 1
-                # Double
-                self.excitation_operator_type.append("tups_double")
-                self.excitation_indicies.append((p,))
-=======
                     self.excitation_operator_type.append("sa_single")
                     self.excitation_indices.append((p, p + 1))
                     self.grad_param_R[f"p{self.n_params:09d}"] = 4
@@ -618,7 +587,6 @@
                 self.excitation_indices.append((2 * p, 2 * p + 1, 2 * p + 2, 2 * p + 3))
                 self.grad_param_R[f"p{self.n_params:09d}"] = 2
                 self.param_names.append(f"p{self.n_params:09d}")
->>>>>>> fbde08b7
                 self.n_params += 1
                 # Second single
                 if n + 1 == n_layers and skip_last_singles and num_active_orbs == 2:
@@ -626,27 +594,14 @@
                     # Here the layer is only one block, thus,
                     # the last single excitation is earlier than expected.
                     continue
-<<<<<<< HEAD
-                self.excitation_operator_type.append("tups_single")
-                self.excitation_indicies.append((p,))
-=======
                 self.excitation_operator_type.append("sa_single")
                 self.excitation_indices.append((p, p + 1))
                 self.grad_param_R[f"p{self.n_params:09d}"] = 4
                 self.param_names.append(f"p{self.n_params:09d}")
->>>>>>> fbde08b7
                 self.n_params += 1
-            for p in range(1, num_active_orbs - 1, 2):
+            for p in range(1, num_active_orbs - 1, 2):  # second column of brick-wall
                 if not do_qnp:
                     # First single
-<<<<<<< HEAD
-                    self.excitation_operator_type.append("tups_single")
-                    self.excitation_indicies.append((p,))
-                    self.n_params += 1
-                # Double
-                self.excitation_operator_type.append("tups_double")
-                self.excitation_indicies.append((p,))
-=======
                     self.excitation_operator_type.append("sa_single")
                     self.excitation_indices.append((p, p + 1))
                     self.grad_param_R[f"p{self.n_params:09d}"] = 4
@@ -657,27 +612,29 @@
                 self.excitation_indices.append((2 * p, 2 * p + 1, 2 * p + 2, 2 * p + 3))
                 self.grad_param_R[f"p{self.n_params:09d}"] = 2
                 self.param_names.append(f"p{self.n_params:09d}")
->>>>>>> fbde08b7
                 self.n_params += 1
                 # Second single
                 if n + 1 == n_layers and skip_last_singles:
                     continue
-<<<<<<< HEAD
-                self.excitation_operator_type.append("tups_single")
-                self.excitation_indicies.append((p,))
-=======
                 self.excitation_operator_type.append("sa_single")
                 self.excitation_indices.append((p, p + 1))
                 self.grad_param_R[f"p{self.n_params:09d}"] = 4
                 self.param_names.append(f"p{self.n_params:09d}")
->>>>>>> fbde08b7
                 self.n_params += 1
 
     def create_fUCC(self, num_orbs: int, num_elec: int, ansatz_options: dict[str, Any]) -> None:
-        """Create factorized UCCSD ansatz.
+        """Create factorized UCC ansatz.
+
+        #. 10.1021/acs.jctc.8b01004 (k-UpCCGSD)
 
         Ansatz Options:
             * n_layers [int]: Number of layers.
+            * S [bool]: Add single excitations.
+            * SAS [bool]: Add spin-adapted single excitations.
+            * SAGS [bool]: Add generalized spin-adapted single excitations.
+            * D [bool]: Add double excitations.
+            * pD [bool]: Add pair double excitations.
+            * GpD [bool]: Add generalized pair double excitations.
 
         Args:
             num_orbs: Number of active spatial orbitals.
@@ -685,16 +642,21 @@
             ansatz_options: Ansatz options.
 
         Returns:
-            Factorized UCCSD ansatz.
+            Factorized UCC ansatz.
         """
-        valid_options = ("n_layers", "S", "D", "T", "Q", "5", "6")
+        # Options
+        valid_options = ("n_layers", "S", "D", "SAGS", "pD", "GpD", "SAS", "T", "Q", "5", "6")
         for option in ansatz_options:
             if option not in valid_options:
                 raise ValueError(f"Got unknown option for fUCC, {option}. Valid options are: {valid_options}")
         if "n_layers" not in ansatz_options.keys():
             raise ValueError("fUCC require the option 'n_layers'")
         do_S = False
+        do_SAS = False
+        do_SAGS = False
         do_D = False
+        do_pD = False
+        do_GpD = False
         do_T = False
         do_Q = False
         do_5 = False
@@ -702,9 +664,21 @@
         if "S" in ansatz_options.keys():
             if ansatz_options["S"]:
                 do_S = True
+        if "SAS" in ansatz_options.keys():
+            if ansatz_options["SAS"]:
+                do_SAS = True
+        if "SAGS" in ansatz_options.keys():
+            if ansatz_options["SAGS"]:
+                do_SAGS = True
         if "D" in ansatz_options.keys():
             if ansatz_options["D"]:
                 do_D = True
+        if "pD" in ansatz_options.keys():
+            if ansatz_options["pD"]:
+                do_pD = True
+        if "GpD" in ansatz_options.keys():
+            if ansatz_options["GpD"]:
+                do_GpD = True
         if "T" in ansatz_options.keys():
             if ansatz_options["T"]:
                 do_T = True
@@ -717,6 +691,8 @@
         if "6" in ansatz_options.keys():
             if ansatz_options["6"]:
                 do_6 = True
+        if True not in (do_S, do_SAS, do_SAGS, do_D, do_pD, do_GpD, do_T, do_Q, do_5, do_6):
+            raise ValueError("fUCC requires some excitations got none.")
         n_layers = ansatz_options["n_layers"]
         num_spin_orbs = 2 * num_orbs
         occ = []
@@ -728,6 +704,7 @@
         for _ in range(num_spin_orbs - np.sum(num_elec)):
             unocc.append(idx)
             idx += 1
+        # Layer loop
         for _ in range(n_layers):
             if do_S:
                 for a, i in iterate_t1(occ, unocc):
@@ -736,8 +713,6 @@
                     self.grad_param_R[f"p{self.n_params:09d}"] = 2
                     self.param_names.append(f"p{self.n_params:09d}")
                     self.n_params += 1
-<<<<<<< HEAD
-=======
             if do_SAS:
                 for a, i, _ in iterate_t1_sa(occ, unocc):
                     self.excitation_operator_type.append("sa_single")
@@ -752,7 +727,6 @@
                     self.grad_param_R[f"p{self.n_params:09d}"] = 4
                     self.param_names.append(f"p{self.n_params:09d}")
                     self.n_params += 1
->>>>>>> fbde08b7
             if do_D:
                 for a, i, b, j in iterate_t2(occ, unocc):
                     self.excitation_operator_type.append("double")
@@ -760,27 +734,6 @@
                     self.grad_param_R[f"p{self.n_params:09d}"] = 2
                     self.param_names.append(f"p{self.n_params:09d}")
                     self.n_params += 1
-<<<<<<< HEAD
-            if do_T:
-                for a, i, b, j, c, k in iterate_t3(occ, unocc):
-                    self.excitation_indicies.append((i, j, k, a, b, c))
-                    self.excitation_operator_type.append("triple")
-                    self.n_params += 1
-            if do_Q:
-                for a, i, b, j, c, k, d, l in iterate_t4(occ, unocc):
-                    self.excitation_indicies.append((i, j, k, l, a, b, c, d))
-                    self.excitation_operator_type.append("quadruple")
-                    self.n_params += 1
-            if do_5:
-                for a, i, b, j, c, k, d, l, e, m in iterate_t5(occ, unocc):
-                    self.excitation_indicies.append((i, j, k, l, m, a, b, c, d, e))
-                    self.excitation_operator_type.append("quintuple")
-                    self.n_params += 1
-            if do_6:
-                for a, i, b, j, c, k, d, l, e, m, f, n in iterate_t6(occ, unocc):
-                    self.excitation_indicies.append((i, j, k, l, m, n, a, b, c, d, e, f))
-                    self.excitation_operator_type.append("sextuple")
-=======
             if do_pD:
                 for a, i, b, j in iterate_pair_t2(occ, unocc):
                     self.excitation_operator_type.append("double")
@@ -794,47 +747,38 @@
                     self.excitation_indices.append((i, j, a, b))
                     self.grad_param_R[f"p{self.n_params:09d}"] = 2
                     self.param_names.append(f"p{self.n_params:09d}")
->>>>>>> fbde08b7
-                    self.n_params += 1
-
-    def create_kSAfUpCCGSD(self, num_orbs: int, ansatz_options: dict[str, Any]) -> None:
-        """Create modified k-UpCCGSD ansatz.
-
-        The ansatz have been modifed to use spin-adapted singet single excitation operators.
-
-        #. 10.1021/acs.jctc.8b01004
-
-        Ansatz Options:
-            * n_layers [int]: Number of layers.
-
-        Args:
-            num_orbs: Number of spatial active orbitals.
-            ansatz_options: Ansatz options.
-
-        Returns:
-            Modified k-UpCCGSD ansatz.
-        """
-        valid_options = ("n_layers",)
-        for option in ansatz_options:
-            if option not in valid_options:
-                raise ValueError(
-                    f"Got unknown option for kSAfUpCCGSD, {option}. Valid options are: {valid_options}"
-                )
-        if "n_layers" not in ansatz_options.keys():
-            raise ValueError("kSAfUpCCGSD require the option 'n_layers'")
-        n_layers = ansatz_options["n_layers"]
-        for _ in range(n_layers):
-            for a, i, _ in iterate_t1_sa_generalized(num_orbs):
-                self.excitation_operator_type.append("sa_single")
-                self.excitation_indicies.append((i, a))
-                self.n_params += 1
-            for a, i, b, j in iterate_pair_t2_generalized(num_orbs):
-                self.excitation_operator_type.append("double")
-                self.excitation_indicies.append((i, j, a, b))
-                self.n_params += 1
-
-    def create_dUCCSD(self, num_orbs: int, num_elec: int, ansatz_options: dict[str, Any]) -> None:
-        r"""Create disentangled UCCSD ansatz with SDS operator ordering.
+                    self.n_params += 1
+            if do_T:
+                for a, i, b, j, c, k in iterate_t3(occ, unocc):
+                    self.excitation_operator_type.append("triple")
+                    self.excitation_indices.append((i, j, k, a, b, c))
+                    self.grad_param_R[f"p{self.n_params:09d}"] = 2
+                    self.param_names.append(f"p{self.n_params:09d}")
+                    self.n_params += 1
+            if do_Q:
+                for a, i, b, j, c, k, d, l in iterate_t4(occ, unocc):
+                    self.excitation_operator_type.append("quadruple")
+                    self.excitation_indices.append((i, j, k, l, a, b, c, d))
+                    self.grad_param_R[f"p{self.n_params:09d}"] = 2
+                    self.param_names.append(f"p{self.n_params:09d}")
+                    self.n_params += 1
+            if do_5:
+                for a, i, b, j, c, k, d, l, e, m in iterate_t5(occ, unocc):
+                    self.excitation_operator_type.append("quintuple")
+                    self.excitation_indices.append((i, j, k, l, m, a, b, c, d, e))
+                    self.grad_param_R[f"p{self.n_params:09d}"] = 2
+                    self.param_names.append(f"p{self.n_params:09d}")
+                    self.n_params += 1
+            if do_6:
+                for a, i, b, j, c, k, d, l, e, m, f, n in iterate_t6(occ, unocc):
+                    self.excitation_operator_type.append("sextuple")
+                    self.excitation_indices.append((i, j, k, l, m, n, a, b, c, d, e, f))
+                    self.grad_param_R[f"p{self.n_params:09d}"] = 2
+                    self.param_names.append(f"p{self.n_params:09d}")
+                    self.n_params += 1
+
+    def create_SDSfUCC(self, num_orbs: int, num_elec: int, ansatz_options: dict[str, Any]) -> None:
+        r"""Create SDS ordered factorized UCC.
 
         The operator ordering of this implementation is,
 
@@ -843,10 +787,14 @@
             \exp\left(\theta_{ijab}\left(\hat{T}_{ijab}-\hat{T}_{ijab}^\dagger\right)\right)
             \exp\left(\theta_{ia}\left(\hat{T}_{ia}-\hat{T}_{ia}^\dagger\right)\right)\left|\text{CSF}\right>
 
-        #. 10.1063/1.5133059, Eq. 25, Eq. 35
+        #. 10.1063/1.5133059, Eq. 25, Eq. 35 (SDS)
+        #. 10.1021/acs.jctc.8b01004 (k-UpCCGSD)
 
         Ansatz Options:
             * n_layers [int]: Number of layers.
+            * D [bool]: Add double excitations.
+            * pD [bool]: Add pair double excitations.
+            * GpD [bool]: Add generalized pair double excitations.
 
         Args:
             num_orbs: Number of active spatial orbitals.
@@ -854,16 +802,31 @@
             ansatz_options: Ansatz options.
 
         Returns:
-            Disentaglned UCCSD ansatz.
+            SDS ordered fUCC ansatz.
         """
-        valid_options = ("n_layers",)
+        # Options
+        valid_options = ("n_layers", "D", "pD", "GpD")
         for option in ansatz_options:
             if option not in valid_options:
                 raise ValueError(
-                    f"Got unknown option for dUCCSD, {option}. Valid options are: {valid_options}"
+                    f"Got unknown option for SDSfUCC, {option}. Valid options are: {valid_options}"
                 )
         if "n_layers" not in ansatz_options.keys():
-            raise ValueError("dUCCSD require the option 'n_layers'")
+            raise ValueError("SDSfUCC require the option 'n_layers'")
+        do_D = False
+        do_pD = False
+        do_GpD = False
+        if "D" in ansatz_options.keys():
+            if ansatz_options["D"]:
+                do_D = True
+        if "pD" in ansatz_options.keys():
+            if ansatz_options["pD"]:
+                do_pD = True
+        if "GpD" in ansatz_options.keys():
+            if ansatz_options["GpD"]:
+                do_GpD = True
+        if True not in (do_D, do_pD, do_GpD):
+            raise ValueError("SDSfUCC requires some excitations got none.")
         n_layers = ansatz_options["n_layers"]
         num_spin_orbs = 2 * num_orbs
         occ = []
@@ -875,59 +838,8 @@
         for _ in range(num_spin_orbs - np.sum(num_elec)):
             unocc.append(idx)
             idx += 1
+        # Layer loop
         for _ in range(n_layers):
-<<<<<<< HEAD
-            for a, i, b, j in iterate_t2(occ, unocc):
-                self.excitation_operator_type.append("single")
-                self.excitation_indicies.append((i, a))
-                self.n_params += 1
-                self.excitation_operator_type.append("double")
-                self.excitation_indicies.append((i, j, a, b))
-                self.n_params += 1
-                self.excitation_operator_type.append("single")
-                self.excitation_indicies.append((j, b))
-                self.n_params += 1
-
-    def create_kSAdUpCCGSD(self, num_orbs: int, ansatz_options: dict[str, Any]) -> None:
-        """Create modified k-UpCCGSD ansatz.
-
-        The ansatz have been modifed to use spin-adapted singet single excitation operators.
-        This ansatz has also been modified to follow the operator ordering as dUCCSD.
-
-        #. 10.1021/acs.jctc.8b01004
-        #. 10.1063/1.5133059, Eq. 25, Eq. 35 (for ordering)
-
-        Ansatz Options:
-            * n_layers [int]: Number of layers.
-
-        Args:
-            num_orbs: Number of spatial active orbitals.
-            ansatz_options: Ansatz options.
-
-        Returns:
-            Modified k-UpCCGSD ansatz.
-        """
-        valid_options = "n_layers"
-        for option in ansatz_options:
-            if option not in valid_options:
-                raise ValueError(
-                    f"Got unknown option for kSAdUpCCGSD, {option}. Valid options are: {valid_options}"
-                )
-        if "n_layers" not in ansatz_options.keys():
-            raise ValueError("kSAdUpCCGSD require the option 'n_layers'")
-        n_layers = ansatz_options["n_layers"]
-        for _ in range(n_layers):
-            for a, i, b, j in iterate_pair_t2_generalized(num_orbs):
-                self.excitation_operator_type.append("sa_single")
-                self.excitation_indicies.append((i // 2, a // 2))
-                self.n_params += 1
-                self.excitation_operator_type.append("double")
-                self.excitation_indicies.append((i, j, a, b))
-                self.n_params += 1
-                self.excitation_operator_type.append("sa_single")
-                self.excitation_indicies.append((i // 2, a // 2))
-                self.n_params += 1
-=======
             # Kind of D excitation determines indices for complete SDS block
             if do_D:
                 for a, i, b, j in iterate_t2(occ, unocc):
@@ -985,5 +897,4 @@
                     self.excitation_indices.append((i // 2, a // 2))
                     self.grad_param_R[f"p{self.n_params:09d}"] = 4
                     self.param_names.append(f"p{self.n_params:09d}")
-                    self.n_params += 1
->>>>>>> fbde08b7
+                    self.n_params += 1