--- conflicted
+++ resolved
@@ -775,13 +775,8 @@
         if not is_silent:
             print(f"### Number theta: {self.ups_layout.n_params}")
             print("Full optimization")
-            print("Iteration # | Iteration time [s] | Electronic energy [Hartree]")
+            print("Iteration # | Iteration time [s] | Electronic energy [Hartree] | Energy measurement #")
         e_old = 1e12
-<<<<<<< HEAD
-=======
-        print("Full optimization")
-        print("Iteration # | Iteration time [s] | Electronic energy [Hartree] | Energy measurement #")
->>>>>>> 6d85e95d
         for full_iter in range(0, int(maxiter)):
             full_start = time.time()
 
@@ -862,14 +857,10 @@
             e_new = res.fun
             time_str = f"{time.time() - full_start:7.2f}"
             e_str = f"{e_new:3.12f}"
-<<<<<<< HEAD
             if not is_silent:
-                print(f"{str(full_iter + 1).center(11)} | {time_str.center(18)} | {e_str.center(27)}")
-=======
-            print(
-                f"{str(full_iter + 1).center(11)} | {time_str.center(18)} | {e_str.center(27)} | {str(self.num_energy_evals).center(11)}"
-            )
->>>>>>> 6d85e95d
+                print(
+                    f"{str(full_iter + 1).center(11)} | {time_str.center(18)} | {e_str.center(27)} | {str(self.num_energy_evals).center(11)}"
+                )
             if abs(e_new - e_old) < tol:
                 break
             e_old = e_new
@@ -903,12 +894,10 @@
                     "Cannot use RotoSolve together with orbital optimization in the one-step solver."
                 )
 
-<<<<<<< HEAD
         if not is_silent:
-            print("--------Iteration # | Iteration time [s] | Electronic energy [Hartree]")
-=======
-        print("--------Iteration # | Iteration time [s] | Electronic energy [Hartree] | Energy measurement #")
->>>>>>> 6d85e95d
+            print(
+                "--------Iteration # | Iteration time [s] | Electronic energy [Hartree] | Energy measurement #"
+            )
         if orbital_optimization:
             if len(self.thetas) > 0:
                 energy = partial(
@@ -951,16 +940,13 @@
         else:
             parameters = self.thetas
         optimizer = Optimizers(
-<<<<<<< HEAD
-            energy, optimizer_name, grad=gradient, maxiter=maxiter, tol=tol, is_silent=is_silent
-=======
             energy,
             optimizer_name,
             grad=gradient,
             maxiter=maxiter,
             tol=tol,
+            is_silent=is_silent,
             energy_eval_callback=lambda: self.num_energy_evals,
->>>>>>> 6d85e95d
         )
         self._old_opt_parameters = np.zeros_like(parameters) + 10**20
         self._E_opt_old = 0.0
