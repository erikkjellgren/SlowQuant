--- conflicted
+++ resolved
@@ -1199,13 +1199,6 @@
                 thetas_i.append(parameters[2 * i + 1 + num_kappa])
             self.set_thetas(thetas_r, thetas_i)
         if kappa_optimization:
-<<<<<<< HEAD
-            if test_gradient == True:
-                gradient[:num_kappa] = get_orbital_gradient_test_anna(self.h_mo, self.g_mo, 
-                self.kappa_spin_idx,
-                self.num_inactive_spin_orbs,
-                self.num_active_spin_orbs,
-=======
             if test_gradient == "annika":
                 gradient[:num_kappa] = get_orbital_gradient_generalized_real_imag(self.h_mo, self.g_mo, 
                 self.kappa_spin_idx,
@@ -1219,7 +1212,6 @@
                 self.kappa_spin_idx,
                 self.num_inactive_spin_orbs,
                 self.num_active_spin_orbs,
->>>>>>> a633faed
                 self.rdm1,
                 self.rdm2
                 )
@@ -1303,7 +1295,6 @@
         return get_orbital_gradient_generalized_real_imag(self.h_mo, self.g_mo, self.kappa_spin_idx,
         self.num_inactive_spin_orbs,
         self.num_active_spin_orbs,
-        self.num_virtual_spin_orbs,
         self.rdm1,
         self.rdm2)
         
