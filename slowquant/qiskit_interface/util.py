import numpy as np
from qiskit import QuantumCircuit
from qiskit.quantum_info import Pauli
from qiskit_nature.second_q.mappers import JordanWignerMapper, ParityMapper
from qiskit_nature.second_q.mappers.fermionic_mapper import FermionicMapper


def to_CBS_measurement(op: str, transpiled: None | list[QuantumCircuit] = None) -> QuantumCircuit:
    r"""Convert a Pauli string to Pauli measurement circuit.

    This is achived by the following transformation:

    .. math::
        \begin{align}
        I &\rightarrow I\\
        Z &\rightarrow Z\\
        X &\rightarrow XH\\
        Y &\rightarrow YS^{\dagger}H
        \end{align}

    Args:
        op: Pauli string.
        transpiled: List of transpiled X and Y gate.

    Returns:
        Pauli measuremnt quantum circuit.
    """
    if transpiled is None:
        num_qubits = len(op)
        qc = QuantumCircuit(num_qubits)
        for i, pauli in enumerate(op[::-1]):
            if pauli == "X":
                qc.append(Pauli("X"), [i])
                qc.h(i)
            elif pauli == "Y":
                qc.append(Pauli("Y"), [i])
                qc.sdg(i)
                qc.h(i)
    else:
        num_qubits = len(op)
        qc = QuantumCircuit(num_qubits)
        for i, pauli in enumerate(op[::-1]):
            if pauli == "X":
                qc.compose(transpiled[0], [i], inplace=True)
            elif pauli == "Y":
                qc.compose(transpiled[1], [i], inplace=True)

    return qc


def get_bitstring_sign(op: str, binary: int) -> int:
    r"""Convert Pauli string and bit-string measurement to expectation value.

    Takes Pauli String and a state in binary form and returns the sign based on the expectation value of the Pauli string with each single qubit state.

    This is achieved by using the following evaluations:

    .. math::
        \begin{align}
        \left<0\left|I\right|0\right> &= 1\\
        \left<1\left|I\right|1\right> &= 1\\
        \left<0\left|Z\right|0\right> &= 1\\
        \left<1\left|Z\right|1\right> &= -1\\
        \left<0\left|HXH\right|0\right> &= 1\\
        \left<1\left|HXH\right|1\right> &= -1\\
        \left<0\left|HSYS^{\dagger}H\right|0\right> &= 1\\
        \left<1\left|HSYS^{\dagger}H\right|1\right> &= -1
        \end{align}

    The total expectation value is then evaulated as:

    .. math::
        E = \prod_i^N\left<b_i\left|P_{i,T}\right|b_i\right>

    With :math:`b_i` being the :math:`i` th bit and :math:`P_{i,T}` being the :math:`i` th properly transformed Pauli operator.

    Args:
        op: Pauli string operator.
        binary: Measured bit-string.

    Returns:
        Expectation value of Pauli string.
    """
    # The sign will never change if the letter is I, thus represent all I's as 0.
    # The rest is represented by 1.
    opbit = int(op.replace("I", "0").replace("Z", "1").replace("X", "1").replace("Y", "1"), 2)
    # There can only be sign change when the binary-string is 1.
    # Now a binary-and can be performed to calculate number of sign changes.
    count = (opbit & binary).bit_count()
    if count % 2 == 1:
        return -1
    return 1


class CliqueHead:
    def __init__(self, head: str, distr: dict[int, float] | None) -> None:
        """Initialize clique head dataclass.

        Args:
            head: Clique head.
            distr: Sample state distribution.
        """
        self.head = head
        self.distr = distr


class Clique:
    """Clique class.

    #. 10.1109/TQE.2020.3035814, Sec. IV. A, IV. B, and VIII.
    """

    def __init__(self) -> None:
        """Initialize clique class."""
        self.cliques: list[CliqueHead] = []

    def add_paulis(self, paulis: list[str]) -> list[str]:
        """Add list of Pauli strings to cliques and return clique heads to be simulated.

        Args:
            paulis: Paulis to be added to cliques.

        Returns:
            List of clique heads to be calculated.
        """
        # The special case of computational basis
        # should always be the first clique.
        if len(self.cliques) == 0:
            self.cliques.append(CliqueHead("Z" * len(paulis[0]), None))

        # Loop over Pauli strings (passed via observable) in reverse sorted order
        for pauli in sorted(paulis, reverse=True):
            # Loop over Clique heads simulated so far
            for clique_head in self.cliques:
                # Check if Pauli string belongs to any already simulated Clique head.
                do_fit, head_fit = fit_in_clique(pauli, clique_head.head)
                if do_fit:
                    if head_fit != clique_head.head:
                        # Update Clique head by setting distr to None (= to be simulated)
                        clique_head.distr = None
                    clique_head.head = head_fit
                    break
            else:  # no break
                # Pauli String does not fit any simulated Clique head and has to be simulated
                self.cliques.append(CliqueHead(pauli, None))

        # Find new Paulis that need to be measured
        new_heads = []
        for clique_head in self.cliques:
            if clique_head.distr is None:
                new_heads.append(clique_head.head)
        return new_heads

    def update_distr(self, new_heads: list[str], new_distr: list[dict[int, float]]) -> None:
        """Update sample state distributions of clique heads.

        Args:
            new_heads: List of clique heads.
            new_distr: List of sample state distributions.
        """
        for head, distr in zip(new_heads, new_distr):
            for clique_head in self.cliques:
                if head == clique_head.head:
                    if clique_head.distr is not None:
                        raise ValueError(
                            f"Trying to update head distr that is not None. Head; {clique_head.head}"
                        )
                    clique_head.distr = distr

        # Check that all heads have a distr
        for clique_head in self.cliques:
            if clique_head.distr is None:
                raise ValueError(f"Head, {clique_head.head}, has a distr that is None")

    def get_distr(self, pauli: str) -> dict[int, float]:
        """Get sample state distribution for a Pauli string.

        Args:
            pauli: Pauli string.

        Returns:
            Sample state distribution.
        """
        for clique_head in self.cliques:
            do_fit, head_fit = fit_in_clique(pauli, clique_head.head)
            if do_fit:
                if clique_head.head != head_fit:
                    raise ValueError(
                        f"Found matching clique, but head will be mutated. Head; {clique_head.head}, Pauli; {pauli}"
                    )
                if clique_head.distr is None:
                    raise ValueError(f"Head, {clique_head.head}, has a distr that is None")
                return clique_head.distr
        raise ValueError(f"Could not find matching clique for Pauli, {pauli}")


def fit_in_clique(pauli: str, head: str) -> tuple[bool, str]:
    """Check if a Pauli fits in a given clique.

    Args:
        pauli: Pauli string.
        head: Clique head.

    Returns:
        If commuting and new clique head.
    """
    is_commuting = True
    new_head = ""
    # Check commuting
    for p_clique, p_op in zip(head, pauli):
        if p_clique == "I" or p_op == "I":
            continue
        if p_clique != p_op:
            is_commuting = False
            break
    # Check common Clique head
    if is_commuting:
        for p_clique, p_op in zip(head, pauli):
            if p_clique != "I":
                new_head += p_clique
            else:
                new_head += p_op
    return is_commuting, new_head


def correct_distribution(dist: dict[int, float], M: np.ndarray) -> dict[int, float]:
    r"""Corrects a quasi-distribution of bitstrings based on a correlation matrix in statevector notation.

    Args:
        dist: Quasi-distribution.
        M: Correlation martix.

    Returns:
        Quasi-distribution corrected by correlation matrix.
    """
    C = np.zeros(np.shape(M)[0])
    # Convert bitstring distribution to columnvector of probabilities
    for bitint, prob in dist.items():
        C[bitint] = prob
    # Apply M error mitigation matrix
    C_new = M @ C
    # Convert columnvector of probabilities to bitstring distribution
    for bitint, prob in dist.items():
        dist[bitint] = C_new[bitint]
    return dist


def postselection(
<<<<<<< HEAD
        dist: dict[int, float], mapper: FermionicMapper, num_elec: tuple[int, int], num_qubits: int,
=======
    dist: dict[int, float],
    mapper: FermionicMapper,
    num_elec: tuple[int, int],
    num_qubits: int,
>>>>>>> badd5011
) -> dict[int, float]:
    r"""Perform post-selection on distribution in computational basis.

    For the Jordan-Wigner mapper the post-selection ensure that,

    .. math::
        \text{sum}\left(\left|\alpha\right>\right) = N_\alpha

    and,

    .. math::
        \text{sum}\left(\left|\beta\right>\right) = N_\beta

    For the Parity mapper it is counted how many times bitstring changes between 0 and 1.
    For the bitstring :math:`\left|01\right>` the counting is done by padding the string before counting.
    I.e.

    .. math::
        \left|01\right> \rightarrow 0\left|01\right>p

    Where :math:`p` is zero for even number of electrons and one for odd number of electrons.
    This counting is done independtly for the :math:`\alpha` part and :math:`\beta` part.

    Args:
        dist: Measured quasi-distribution.
        mapper: Fermionic to qubit mapper.
        num_elec: Number of electrons (alpha, beta).
        num_qubits: Number of qubits.

    Returns:
        Post-selected distribution.
    """
    new_dist = {}
    prob_sum = 0.0
    if isinstance(mapper, JordanWignerMapper):
        for bitint, val in dist.items():
            bitstr = format(bitint, f"0{num_qubits}b")
            num_a = len(bitstr) // 2
            # Remember that in Qiskit notation you read |0101> from right to left.
            bitstr_a = bitstr[num_a:]
            bitstr_b = bitstr[:num_a]
            if bitstr_a.count("1") == num_elec[0] and bitstr_b.count("1") == num_elec[1]:
                new_dist[int(bitstr, 2)] = val
                prob_sum += val
    elif isinstance(mapper, ParityMapper):
        print(num_qubits)
        print(dist.items())
        for bitint, val in dist.items():
            bitstr = format(bitint, f"0{num_qubits}b")
<<<<<<< HEAD
            print(bitstr)
=======
>>>>>>> badd5011
            num_a = len(bitstr) // 2
            bitstr_a = bitstr[num_a:]
            bitstr_b = bitstr[:num_a]
            current_parity = "0"
            change_counter = 0
            for bit in bitstr_b:
                if bit != current_parity:
                    current_parity = bit
                    change_counter += 1
            if current_parity == "1" and num_elec[1] % 2 == 0:
                change_counter += 1
                current_parity = "0"
            elif current_parity == "0" and num_elec[1] % 2 == 1:
                change_counter += 1
                current_parity = "1"
            if change_counter != num_elec[0]:
                continue
            change_counter = 0
            for bit in bitstr_a:
                if bit != current_parity:
                    current_parity = bit
                    change_counter += 1
            if current_parity == "1" and (num_elec[0] + num_elec[1]) % 2 == 0:
                change_counter += 1
            elif current_parity == "0" and (num_elec[0] + num_elec[1]) % 2 == 1:
                change_counter += 1
            if change_counter != num_elec[1]:
                continue
            new_dist[int(bitstr, 2)] = val
            prob_sum += val
    else:
        raise ValueError(f"Post-selection only supported for JW and parity mapper got, {type(mapper)}")
    # Renormalize distribution
    for bitint, val in new_dist.items():
        new_dist[bitint] = val / prob_sum
    return new_dist


def f2q(i: int, num_orbs: int) -> int:
    r"""Convert fermionic index to qubit index.

    The fermionic index is assumed to follow the convention,

    .. math::
        \left|0_\alpha 0_\beta 1_\alpha 1_\beta ... N_\alpha N_\beta\right>

    The qubit index follows,

    .. math::
       \left|0_\alpha 1_\alpha ... N_\alpha 0_\beta 1_\beta ... N_\beta\right>

    This function assumes Jordan-Wigner mapping.

    Args:
        i: Fermionic index.
        num_orbs: Number of spatial orbitals.

    Returns:
        Qubit index.
    """
    if i % 2 == 0:
        return i // 2
    return i // 2 + num_orbs<|MERGE_RESOLUTION|>--- conflicted
+++ resolved
@@ -246,14 +246,10 @@
 
 
 def postselection(
-<<<<<<< HEAD
-        dist: dict[int, float], mapper: FermionicMapper, num_elec: tuple[int, int], num_qubits: int,
-=======
     dist: dict[int, float],
     mapper: FermionicMapper,
     num_elec: tuple[int, int],
     num_qubits: int,
->>>>>>> badd5011
 ) -> dict[int, float]:
     r"""Perform post-selection on distribution in computational basis.
 
@@ -299,14 +295,8 @@
                 new_dist[int(bitstr, 2)] = val
                 prob_sum += val
     elif isinstance(mapper, ParityMapper):
-        print(num_qubits)
-        print(dist.items())
         for bitint, val in dist.items():
             bitstr = format(bitint, f"0{num_qubits}b")
-<<<<<<< HEAD
-            print(bitstr)
-=======
->>>>>>> badd5011
             num_a = len(bitstr) // 2
             bitstr_a = bitstr[num_a:]
             bitstr_b = bitstr[:num_a]
