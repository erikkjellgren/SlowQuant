--- conflicted
+++ resolved
@@ -4,12 +4,8 @@
 
 import numpy as np
 import scipy
-<<<<<<< HEAD
+from qiskit.primitives import BaseEstimator, BaseSampler
 from qiskit_algorithms.optimizers import COBYLA, L_BFGS_B, SLSQP, SPSA
-=======
-from qiskit.primitives import BaseEstimator, BaseSampler
-from qiskit_algorithms.optimizers import COBYLA, L_BFGS_B, QNSPSA, SLSQP, SPSA
->>>>>>> 6f60c6ce
 
 from slowquant.molecularintegrals.integralfunctions import (
     one_electron_integral_transform,
@@ -278,12 +274,17 @@
         self.QI.parameters = parameters
 
     def change_primitive(self, primitive: BaseEstimator | BaseSampler) -> None:
+        """Change the primitive expectation value calculator.
+
+        Args:
+            primitive: Primitive object.
+        """
         self._rdm1 = None
         self._rdm2 = None
         self._rdm3 = None
         self._rdm4 = None
         self._energy_elec = None
-        self.QI._primitive = primitive
+        self.QI._primitive = primitive  # pylint: disable=protected-access
 
     @property
     def rdm1(self) -> np.ndarray:
