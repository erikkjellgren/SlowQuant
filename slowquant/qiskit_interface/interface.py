<<<<<<< HEAD
from typing import Any

=======
import copy
import itertools
import math

import numpy as np
>>>>>>> fd6ab057
from qiskit import QuantumCircuit
from qiskit.primitives import BaseEstimator, BaseSampler
from qiskit.quantum_info import Pauli, PauliList, SparsePauliOp
from qiskit_nature.second_q.circuit.library import PUCCD, UCC, UCCSD, HartreeFock
from qiskit_nature.second_q.mappers import JordanWignerMapper, ParityMapper
from qiskit_nature.second_q.mappers.fermionic_mapper import FermionicMapper
from qiskit_nature.second_q.operators import FermionicOp

from slowquant.qiskit_interface.base import FermionicOperator
from slowquant.qiskit_interface.custom_ansatz import (
    ErikD_JW,
    ErikD_Parity,
    ErikSD_JW,
    ErikSD_Parity,
    tUPS,
)


class QuantumInterface:
    """Quantum interface class.

    This class handles the interface with qiskit and the communication with quantum hardware.
    """

    def __init__(  # pylint: disable=dangerous-default-value
        self,
        primitive: BaseEstimator | BaseSampler,
        ansatz: str,
        mapper: FermionicMapper,
<<<<<<< HEAD
        ansatz_options: dict[str, Any] = {},
=======
        shots: None | int = None,
        max_shots_per_run: int = 100000,
        do_M_mitigation: bool = False,
        do_M_iqa: bool = False,
        do_M_ansatz0: bool = False,
>>>>>>> fd6ab057
    ) -> None:
        """Interface to Qiskit to use IBM quantum hardware or simulator.

        Args:
            primitive: Qiskit Estimator or Sampler object.
            ansatz: Name of ansatz to be used.
<<<<<<< HEAD
            mapper: Qiskit mapper object, e.g. JW or Parity.
            ansatz_options: Ansatz options.
=======
            mapper: Qiskit mapper object.
            shots: Number of shots. If not specified use shotnumber from primitive (default).
            max_shots_per_run: Maximum number of shots allowed in a single run. Set to 100000 per IBM machines.
            do_M_mitigation: Do error mitigation via read-out correlation matrix.
            do_M_iqa: Use independent qubit approximation when constructing the read-out correlation matrix.
            do_M_ansatz0: Use the ansatz with theta=0 when constructing the read-out correlation matrix
>>>>>>> fd6ab057
        """
        allowed_ansatz = ("UCCSD", "PUCCD", "UCCD", "ErikD", "ErikSD", "HF", "tUPS")
        if ansatz not in allowed_ansatz:
            raise ValueError("The chosen Ansatz is not available. Choose from: ", allowed_ansatz)
        self.ansatz = ansatz
        self._primitive = primitive
        self.mapper = mapper
        self.max_shots_per_run = max_shots_per_run
        self.shots = shots
        self._do_M_mitigation = do_M_mitigation
        self._do_M_iqa = do_M_iqa
        self._do_M_ansatz0 = do_M_ansatz0
        self._Minv = None
        self.total_shots_used = 0
        self.total_device_calls = 0
        self.total_paulis_evaluated = 0
        self.ansatz_options = ansatz_options

    def construct_circuit(self, num_orbs: int, num_elec: tuple[int, int]) -> None:
        """Construct qiskit circuit.

        Args:
            num_orbs: Number of orbitals in spatial basis.
            num_elec: Number of electrons (alpha, beta).
        """
        self.num_orbs = num_orbs
        self.num_spin_orbs = 2 * num_orbs
        self.num_elec = num_elec
        self.grad_param_R: dict[str, int] = (
            {}
        )  # Contains information about the parameterization needed for gradient evaluations.

        if self.ansatz == "UCCSD":
            if len(self.ansatz_options) != 0:
                raise ValueError(f"No options available for UCCSD got {self.ansatz_options}")
            self.circuit = UCCSD(
                num_orbs,
                self.num_elec,
                self.mapper,
                initial_state=HartreeFock(
                    num_orbs,
                    self.num_elec,
                    self.mapper,
                ),
            )
        elif self.ansatz == "PUCCD":
            if len(self.ansatz_options) != 0:
                raise ValueError(f"No options available for PUCCD got {self.ansatz_options}")
            self.circuit = PUCCD(
                num_orbs,
                self.num_elec,
                self.mapper,
                initial_state=HartreeFock(
                    num_orbs,
                    self.num_elec,
                    self.mapper,
                ),
            )
        elif self.ansatz == "UCCD":
            if len(self.ansatz_options) != 0:
                raise ValueError(f"No options available for UCCD got {self.ansatz_options}")
            self.circuit = UCC(
                num_orbs,
                self.num_elec,
                "d",
                self.mapper,
                initial_state=HartreeFock(
                    num_orbs,
                    self.num_elec,
                    self.mapper,
                ),
            )
        elif self.ansatz == "ErikD":
            if len(self.ansatz_options) != 0:
                raise ValueError(f"No options available for ErikD got {self.ansatz_options}")
            if num_orbs != 2 or self.num_elec != (1, 1):
                raise ValueError(f"Chosen ansatz, {self.ansatz}, only works for (2,2)")
            if isinstance(self.mapper, JordanWignerMapper):
                self.circuit = ErikD_JW()
            elif isinstance(self.mapper, ParityMapper):
                self.circuit = ErikD_Parity()
            else:
                raise ValueError(f"Unsupported mapper, {type(self.mapper)}, for ansatz {self.ansatz}")
        elif self.ansatz == "ErikSD":
            if len(self.ansatz_options) != 0:
                raise ValueError(f"No options available for ErikSD got {self.ansatz_options}")
            if num_orbs != 2 or self.num_elec != (1, 1):
                raise ValueError(f"Chosen ansatz, {self.ansatz}, only works for (2,2)")
            if isinstance(self.mapper, JordanWignerMapper):
                self.circuit = ErikSD_JW()
            elif isinstance(self.mapper, ParityMapper):
                self.circuit = ErikSD_Parity()
            else:
                raise ValueError(f"Unsupported mapper, {type(self.mapper)}, for ansatz {self.ansatz}")
        elif self.ansatz == "HF":
            if len(self.ansatz_options) != 0:
                raise ValueError(f"No options available for HF got {self.ansatz_options}")
            self.circuit = HartreeFock(num_orbs, self.num_elec, self.mapper)
        elif self.ansatz == "tUPS":
            self.circuit, self.grad_param_R = tUPS(num_orbs, self.num_elec, self.mapper, self.ansatz_options)

        # Check that R parameter for gradient is consistent with the paramter names.
        if len(self.grad_param_R) == 0:
            for par in self.circuit.parameters:
                # Default value two
                self.grad_param_R[str(par)] = 2
        if len(self.grad_param_R) != len(self.circuit.parameters):
            raise ValueError(
                f"Number of elements in grad_param_R, {len(self.grad_param_R)}, does not match number of parameters, {len(self.circuit.parameters)}"
            )
        self.param_names = [str(x) for x in self.circuit.parameters]
        for name in self.param_names:
            if name not in self.grad_param_R.keys():  # pylint: disable=consider-iterating-dictionary
                raise ValueError(
                    f"Got parameter name, {name}, that is not in grad_param_R, {self.grad_param_R}"
                )

        self.num_qubits = self.circuit.num_qubits
        # Set parameter to HarteeFock
        self._parameters = [0.0] * self.circuit.num_parameters

    @property
    def parameters(self) -> list[float]:
        """Get ansatz parameters.

        Returns:
            Ansatz parameters.
        """
        return self._parameters

    @parameters.setter
    def parameters(
        self,
        parameters: list[float],
    ) -> None:
        """Set ansatz parameters.

        Args:
            parameters: List of ansatz parameters.
        """
        if len(parameters) != self.circuit.num_parameters:
            raise ValueError(
                "The length of the parameter list does not fit the chosen circuit for the Ansatz ",
                self.ansatz,
            )
        if hasattr(self, "cliques"):
            # The distributions should only reset if the parameters are actually changed.
            if not np.array_equal(self._parameters, parameters):
                self.cliques = Clique()
        self._parameters = parameters.copy()

    @property
    def shots(self) -> int | None:
        """Get number of shots.

        Returns:
            Number of shots.
        """
        return self._shots

    @shots.setter
    def shots(
        self,
        shots: int | None,
    ) -> None:
        """Set number of shots.

        Args:
            shots: Number of shots.
        """
        # IMPORTANT: Shot number in primitive gets always overwritten if a shot number is defined in QI!
        self._circuit_multipl = 1
        # Get shot number form primitive if none defined
        if shots is None:
            if hasattr(self._primitive.options, "shots"):
                # Shot-noise simulator
                self._shots = self._primitive.options.shots
                print("Number of shots has been set to value defined in primitive option: ", self._shots)
            elif "execution" in self._primitive.options:
                # Device
                self._shots = self._primitive.options["execution"]["shots"]
                print("Number of shots has been set to value defined in primitive option: ", self._shots)
            else:
                print(
                    "WARNING: No number of shots option found in primitive. Ideal simulator is assumed and shots set to None / Zero"
                )
                self._shots = None
        else:
            self._shots = shots
        # Check if shot number is allowed
        if self._shots is not None:
            if self._shots > self.max_shots_per_run:
                if isinstance(self._primitive, BaseEstimator):
                    self._primitive.set_options(shots=self.max_shots_per_run)
                    print(
                        "WARNING: Number of shots specified exceed possibility for Estimator. Number of shots is set to ",
                        self.max_shots_per_run,
                    )
                else:
                    print("Number of requested shots exceed the limit of ", self.max_shots_per_run)
                    # Get number of circuits needed to fulfill shot number
                    self._circuit_multipl = math.floor(self._shots / self.max_shots_per_run)
                    self._primitive.set_options(shots=self.max_shots_per_run)
                    print(
                        "Maximum shots are used and additional",
                        self._circuit_multipl - 1,
                        "circuits per Pauli string are appended to circumvent limit.",
                    )
                    if self._shots % self.max_shots_per_run != 0:
                        self._shots = self._circuit_multipl * self.max_shots_per_run
                        print(
                            "WARNING: Requested shots must be multiple of max_shots_per_run. Total shots has been adjusted to ",
                            self._shots,
                        )
            else:
                if shots is not None:  # shots were defined in input and have to be written in primitive
                    self._primitive.set_options(shots=self._shots)
                    print(
                        "Number of shots in primitive has been adapted as specified for QI to ", self._shots
                    )

    @property
    def max_shots_per_run(self) -> int:
        """Get max number of shots per run.

        Returns:
            Max number of shots pers run.
        """
        return self._max_shots_per_run

    @max_shots_per_run.setter
    def max_shots_per_run(
        self,
        max_shots_per_run: int,
    ) -> None:
        """Set max number of shots per run.

        Args:
            max_shots_per_run: Max number of shots pers run.
        """
        self._max_shots_per_run = max_shots_per_run
        # Redo shot check with new max_shots_per_run
        if hasattr(self, "_shots"):  # Check if it is initialization
            self.shots = self._shots

    def op_to_qbit(self, op: FermionicOperator) -> SparsePauliOp:
        """Fermionic operator to qbit rep.

        Args:
            op: Operator as SlowQuant's FermionicOperator object

        Returns:
            Qubit representation of operator.
        """
        return self.mapper.map(FermionicOp(op.get_qiskit_form(self.num_orbs), self.num_spin_orbs))

    def quantum_expectation_value(
        self, op: FermionicOperator, custom_parameters: list[float] | None = None
    ) -> float:
        """Calculate expectation value of circuit and observables.

        Args:
            op: Operator as SlowQuant's FermionicOperator object.

        Returns:
            Expectation value of fermionic operator.
        """
        if custom_parameters is None:
            run_parameters = self.parameters
        else:
            run_parameters = custom_parameters

        # Check if estimator or sampler
        if isinstance(self._primitive, BaseEstimator):
            return self._estimator_quantum_expectation_value(op, run_parameters)
        if isinstance(self._primitive, BaseSampler) and custom_parameters is None:
            return self._sampler_quantum_expectation_value(op)
        if isinstance(self._primitive, BaseSampler):
            return self._sampler_quantum_expectation_value_nosave(op, run_parameters)
        raise ValueError(
            "The Quantum Interface was initiated with an unknown Qiskit primitive, {type(self._primitive)}"
        )

    def _estimator_quantum_expectation_value(
        self, op: FermionicOperator, run_parameters: list[float]
    ) -> float:
        """Calculate expectation value of circuit and observables via Estimator.

        Args:
            op: SlowQuant fermionic operator.
            run_parameters: Circuit parameters.

        Returns:
            Expectation value of operator.
        """
        observables = self.op_to_qbit(op)
        job = self._primitive.run(
            circuits=self.circuit,
            parameter_values=run_parameters,
            observables=observables,
        )
        if self.shots is not None:  # check if ideal simulator
            self.total_shots_used += self.shots * len(observables)
        self.total_device_calls += 1
        self.total_paulis_evaluated += len(observables)
        result = job.result()
        values = result.values[0]

        if isinstance(values, complex):
            if abs(values.imag) > 10**-2:
                print("Warning: Complex number detected with Im = ", values.imag)

        return values.real

    def _sampler_quantum_expectation_value(self, op: FermionicOperator) -> float:
        r"""Calculate expectation value of circuit and observables via Sampler.

        Calculated Pauli expectation values will be saved in memory.

        The expectation value over a fermionic operator is calcuated as:

        .. math::
            E = \sum_i^N c_i\left<0\left|P_i\right|0\right>

        With :math:`c_i` being the :math:`i` the coefficient and :math:`P_i` the :math:`i` the Pauli string.

        Args:
            op: SlowQuant fermionic operator.

        Returns:
            Expectation value of operator.
        """
        values = 0.0
        # Map Fermionic to Qubit
        observables = self.op_to_qbit(op)

        if not hasattr(self, "cliques"):
            self.cliques = Clique()

        new_heads = self.cliques.add_paulis([str(x) for x in observables.paulis])

        if len(new_heads) != 0:
            # Check if error mitigation is requested and if read-out matrix already exists.
            if self._do_M_mitigation and self._Minv is None:
                self._make_Minv()

            # Simulate each clique head with one combined device call
            # and return a list of distributions
            distr = self._one_call_sampler_distributions(PauliList(new_heads), self.parameters, self.circuit)
            if self._do_M_mitigation:  # apply error mitigation if requested
                for i, dist in enumerate(distr):
                    distr[i] = correct_distribution(dist, self._Minv)
            self.cliques.update_distr(new_heads, distr)

        # Loop over all Pauli strings in observable and build final result with coefficients
        for pauli, coeff in zip(observables.paulis, observables.coeffs):
            result = 0.0
            for key, value in self.cliques.get_distr(
                str(pauli)
            ).items():  # build result from quasi-distribution
                result += value * get_bitstring_sign(Pauli(pauli), key)
            values += result * coeff

        if isinstance(values, complex):
            if abs(values.imag) > 10**-2:
                print("Warning: Complex number detected with Im = ", values.imag)

        return values.real

    def _sampler_quantum_expectation_value_nosave(
        self, op: FermionicOperator, run_parameters: list[float]
    ) -> float:
        r"""Calculate expectation value of circuit and observables via Sampler.

        Calling this function will not use any pre-calculated Pauli expectaion values.
        Nor will it save any of the calculated Pauli expectation values.

        The expectation value over a fermionic operator is calcuated as:

        .. math::
            E = \sum_i^N c_i\left<0\left|P_i\right|0\right>

        With :math:`c_i` being the :math:`i` the coefficient and :math:`P_i` the :math:`i` the Pauli string.

        Args:
            op: SlowQuant fermionic operator.
            run_parameters: Circuit parameters.

        Returns:
            Expectation value of operator.
        """
        values = 0.0
        # Map Fermionic to Qubit
        observables = self.op_to_qbit(op)
        # Obtain cliques for operator's Pauli strings
        cliques = make_cliques(observables.paulis)

        # Simulate each clique head with one combined device call
        # and return a list of distributions
        distr = self._one_call_sampler_distributions(
            PauliList(list(cliques.keys())), run_parameters, self.circuit
        )
        distributions = {}

        # Check if error mitigation is requested and if read-out matrix already exists.
        if self._do_M_mitigation and self._Minv is None:
            self._make_Minv()

        # Loop over all clique Paul lists to obtain the result for each Pauli string from the clique head distribution
        for nr, clique in enumerate(cliques.values()):
            dist = distr[nr]  # Measured distribution for a given clique head
            if self._do_M_mitigation:  # apply error mitigation if requested
                dist = correct_distribution(dist, self._Minv)
            for pauli in clique:  # Loop over all clique Pauli strings associated with one clique head
                result = 0.0
                for key, value in dist.items():  # build result from quasi-distribution
                    # Here we could check if we want a given key (bitstring) in the result distribution
                    result += value * get_bitstring_sign(Pauli(pauli), key)
                distributions[pauli] = result

        # Loop over all Pauli strings in observable and build final result with coefficients
        for pauli, coeff in zip(observables.paulis, observables.coeffs):
            values += distributions[str(pauli)] * coeff

        if isinstance(values, complex):
            if abs(values.imag) > 10**-2:
                print("Warning: Complex number detected with Im = ", values.imag)

        return values.real

    def _one_call_sampler_distributions(
        self,
        paulis: PauliList | Pauli,
        run_parameters: list[list[float]] | list[float],
        circuits_in: list[QuantumCircuit] | QuantumCircuit,
    ) -> list[dict[str, float]]:
        r"""Get results from a sampler distribution for several Pauli strings measured on several circuits.

        The expectation value of a Pauli string is calcuated as:

        .. math::
            E = \sum_i^N p_i\left<b_i\left|P\right|b_i\right>

        With :math:`p_i` being the :math:`i` th probability and :math:`b_i` being the `i` th bit-string.

        Args:
            paulis: (List of) Pauli strings to measure.
            run_paramters: List of parameters of each circuit.
            circuits_in: List of circuits

        Returns:
            Array of quasi-distributions in order of all circuits results for a given Pauli String first.
            E.g.: [PauliString[0] for Circuit[0], PauliString[0] for Circuit[1], ...]
        """
        if isinstance(paulis, Pauli):
            paulis = PauliList(paulis)
        num_paulis = len(paulis)
        if isinstance(circuits_in, QuantumCircuit):
            circuits_in = [circuits_in]
        num_circuits = len(circuits_in)

        circuits = [None] * (num_paulis * num_circuits)
        # Create QuantumCircuits
        for nr_pauli, pauli in enumerate(paulis):
            pauli_circuit = to_CBS_measurement(pauli)
            for nr_circuit, circuit in enumerate(circuits_in):
                ansatz_w_obs = circuit.compose(pauli_circuit)
                ansatz_w_obs.measure_all()
                circuits[(nr_circuit + (nr_pauli * num_circuits))] = ansatz_w_obs
        circuits = circuits * self._circuit_multipl

        # Run sampler
        if num_circuits == 1:
            parameter_values = [run_parameters] * (num_paulis * self._circuit_multipl)
        else:
            parameter_values = run_parameters * (num_paulis * self._circuit_multipl)  # type: ignore
        job = self._primitive.run(circuits, parameter_values=parameter_values)
        if self.shots is not None:  # check if ideal simulator
            self.total_shots_used += self.shots * num_paulis * num_circuits * self._circuit_multipl
        self.total_device_calls += 1
        self.total_paulis_evaluated += num_paulis * num_circuits * self._circuit_multipl

        # Get quasi-distribution in binary probabilities
        distr = [res.binary_probabilities() for res in job.result().quasi_dists]
        if self._circuit_multipl == 1:
            return distr

        # Post-process multiple circuit runs together
        length = num_paulis * num_circuits
        dist_combined = copy.deepcopy(distr[:length])
        for nr, dist in enumerate(distr[length:]):
            for key, value in dist.items():
                dist_combined[nr % length][key] = value + dist_combined[nr % length].get(key, 0)
        for dist in dist_combined:
            for key in dist:
                dist[key] /= self._circuit_multipl
        return dist_combined

    def _sampler_distributions(
        self, pauli: PauliList, run_parameters: list[float], custom_circ: None | QuantumCircuit = None
    ) -> dict[str, float]:
        r"""Get results from a sampler distribution for one given Pauli string.

        The expectation value of a Pauli string is calcuated as:

        .. math::
            E = \sum_i^N p_i\left<b_i\left|P\right|b_i\right>

        With :math:`p_i` being the :math:`i` th probability and :math:`b_i` being the `i` th bit-string.

        Args:
            pauli: Pauli string to measure.
            run_paramters: Parameters of circuit.
            custom_circ: Specific circuit to run.

        Returns:
            Quasi-distributions.
        """
        if self._circuit_multipl > 1:
            print(
                "WARNING: The chosen function does not allow for appending circuits. Choose _one_call_sampler_distributions instead."
            )
            print("Simulation will be run without appending circuits with ", self.shots, " shots.")

        # Create QuantumCircuit
        if custom_circ is None:
            ansatz_w_obs = self.circuit.compose(to_CBS_measurement(pauli))
        else:
            ansatz_w_obs = custom_circ.compose(to_CBS_measurement(pauli))
        ansatz_w_obs.measure_all()

        # Run sampler
        job = self._primitive.run(ansatz_w_obs, parameter_values=run_parameters)
        if self.shots is not None:  # check if ideal simulator
            self.total_shots_used += self.shots
        self.total_device_calls += 1
        self.total_paulis_evaluated += 1

        # Get quasi-distribution in binary probabilities
        distr = job.result().quasi_dists[0].binary_probabilities()
        return distr

    def _make_Minv(self) -> None:
        r"""Make inverse of read-out correlation matrix with one device call.

        The read-out correlation matrix is of the form (for two qubits):

        .. math::
            M = \begin{pmatrix}
                P(00|00) & P(00|10) & P(00|01) & P(00|11)\\
                P(10|00) & P(10|10) & P(10|01) & P(10|11)\\
                P(01|00) & P(01|10) & P(01|01) & P(01|11)\\
                P(11|00) & P(11|10) & P(11|01) & P(11|11)
                \end{pmatrix}

        With :math:`P(AB|CD)` meaning the probability of reading :math:`AB` given the circuit is prepared to give :math:`CD`.

        The construction also supports the independent qubit approximation, which for two qubits means that:

        .. math::
            P(\tilde{q}_1 \tilde{q}_0|q_1 q_0) = P(\tilde{q}_1|q_1)P(\tilde{q}_0|q_0)

        Under this approximation only :math:`\left<00\right|` and :math:`\left<11\right|` need to be measured,
        in order the gain enough information to construct :math:`M`.

        The read-out correlation take the following form (for two qubits):

        .. math::
            M = \begin{pmatrix}
                P_{q1}(0|0)P_{q0}(0|0) & P_{q1}(0|1)P_{q0}(0|0) & P_{q1}(0|0)P_{q0}(0|1) & P_{q1}(0|1)P_{q0}(0|1)\\
                P_{q1}(1|0)P_{q0}(0|0) & P_{q1}(1|1)P_{q0}(0|0) & P_{q1}(1|0)P_{q0}(0|1) & P_{q1}(1|1)P_{q0}(0|1)\\
                P_{q1}(0|0)P_{q0}(1|0) & P_{q1}(0|1)P_{q0}(1|0) & P_{q1}(0|0)P_{q0}(1|1) & P_{q1}(0|1)P_{q0}(1|1)\\
                P_{q1}(1|0)P_{q0}(1|0) & P_{q1}(1|1)P_{q0}(1|0) & P_{q1}(1|0)P_{q0}(1|1) & P_{q1}(1|1)P_{q0}(1|1)
                \end{pmatrix}

        The construct also support the building of the read-out correlation matrix when the ansatz is included:

        .. math::
            \left<00\right| \rightarrow \left<00\right|\boldsymbol{U}^\dagger\left(\boldsymbol{\theta}=\boldsymbol{0}\right)

        This way some of the gate-error can be build into the read-out correlation matrix.

        #. https://qiskit.org/textbook/ch-quantum-hardware/measurement-error-mitigation.html
        """
        print("Measuring error mitigation read-out matrix.")
        if self.num_qubits > 12:
            raise ValueError("Current implementation does not scale above 12 qubits?")
        if "transpilation" in self._primitive.options:
            if self._primitive.options["transpilation"]["initial_layout"] is None:
                raise ValueError(
                    "Doing read-out correlation matrix requires qubits to be fixed. Got ['transpilation']['initial_layout'] as None"
                )
        else:
            print("No transpilation option found in primitive. Run via simulator is assumed.")
        if self._do_M_ansatz0:
            ansatz = self.circuit
            # Negate the Hartree-Fock State
            ansatz = ansatz.compose(HartreeFock(self.num_orbs, self.num_elec, self.mapper))
        else:
            ansatz = QuantumCircuit(self.num_qubits)
        M = np.zeros((2**self.num_qubits, 2**self.num_qubits))
        if self._do_M_iqa:
            ansatzX = ansatz.copy()
            for i in range(self.num_qubits):
                ansatzX.x(i)
            [Pzero, Pone] = self._one_call_sampler_distributions(
                Pauli("Z" * self.num_qubits),
                [[10**-8] * len(ansatz.parameters)] * 2,
                [ansatz.copy(), ansatzX],
            )
            for comb in itertools.product([0, 1], repeat=self.num_qubits):
                idx2 = int("".join([str(x) for x in comb]), 2)
                for comb_m in itertools.product([0, 1], repeat=self.num_qubits):
                    P = 1.0
                    idx1 = int("".join([str(x) for x in comb_m]), 2)
                    for idx, (bit, bit_m) in enumerate(zip(comb[::-1], comb_m[::-1])):
                        val = 0.0
                        if bit == 0:
                            Pout = Pzero
                        else:
                            Pout = Pone
                        for bitstring, prob in Pout.items():
                            if bitstring[idx] == str(bit_m):
                                val += prob
                        P *= val
                    M[idx1, idx2] = P
        else:
            ansatz_list = [None] * 2**self.num_qubits
            for nr, comb in enumerate(itertools.product([0, 1], repeat=self.num_qubits)):
                ansatzX = ansatz.copy()
                idx2 = int("".join([str(x) for x in comb]), 2)
                for i, bit in enumerate(comb):
                    if bit == 1:
                        ansatzX.x(i)
                # Make list of custom ansatz
                ansatz_list[nr] = ansatzX
            # Simulate all elements with one device call
            Px_list = self._one_call_sampler_distributions(
                Pauli("Z" * self.num_qubits),
                [[10**-8] * len(ansatz.parameters)] * len(ansatz_list),
                ansatz_list,
            )
            # Construct M
            for idx2, Px in enumerate(Px_list):
                for bitstring, prob in Px.items():
                    idx1 = int(bitstring[::-1], 2)
                    M[idx1, idx2] = prob
        self._Minv = np.linalg.inv(M)


def to_CBS_measurement(op: PauliList) -> QuantumCircuit:
    r"""Convert a Pauli string to Pauli measurement circuit.

    This is achived by the following transformation:

    .. math::
        \begin{align}
        I &\rightarrow I\\
        Z &\rightarrow Z\\
        X &\rightarrow XH\\
        Y &\rightarrow YS^{\dagger}H
        \end{align}

    Args:
        op: Pauli string operator.

    Returns:
        Pauli measuremnt quantum circuit.
    """
    num_qubits = len(op)
    qc = QuantumCircuit(num_qubits)
    for i, pauli in enumerate(op):
        if pauli == Pauli("X"):
            qc.append(pauli, [i])
            qc.h(i)
        elif pauli == Pauli("Y"):
            qc.append(pauli, [i])
            qc.sdg(i)
            qc.h(i)
    return qc


def get_bitstring_sign(op: Pauli, binary: str) -> int:
    r"""Convert Pauli string and bit-string measurement to expectation value.

    Takes Pauli String and a state in binary form and returns the sign based on the expectation value of the Pauli string with each single quibit state.

    This is achived by using the following evaluations:

    .. math::
        \begin{align}
        \left<0\left|I\right|0\right> &= 1\\
        \left<1\left|I\right|1\right> &= 1\\
        \left<0\left|Z\right|0\right> &= 1\\
        \left<1\left|Z\right|1\right> &= -1\\
        \left<0\left|HXH\right|0\right> &= 1\\
        \left<1\left|HXH\right|1\right> &= -1\\
        \left<0\left|HSYS^{\dagger}H\right|0\right> &= 1\\
        \left<1\left|HSYS^{\dagger}H\right|1\right> &= -1
        \end{align}

    The total expectation value is then evaulated as:

    .. math::
        E = \prod_i^N\left<b_i\left|P_{i,T}\right|b_i\right>

    With :math:`b_i` being the :math:`i` th bit and :math:`P_{i,T}` being the :math:`i` th proberly transformed Pauli operator.

    Args:
        op: Pauli string operator.
        binary: Measured bit-string.

    Returns:
        Expectation value of Pauli string.
    """
    sign = 1
    for i, pauli in enumerate(op.to_label()):
        if not pauli == "I":
            if binary[i] == "1":
                sign = sign * (-1)
    return sign


class CliqueHead:
    def __init__(self, head: str, distr: dict[str, float] | None) -> None:
        """Initialize clique head dataclass.

        Args:
            head: Clique head.
            distr: Sample state distribution.
        """
        self.head = head
        self.distr = distr


class Clique:
    def __init__(self) -> None:
        """Initialize clique class."""
        self.cliques: list[CliqueHead] = []

    def add_paulis(self, paulis: list[str]) -> list[str]:
        """Add list of Pauli strings to cliques and return clique heads to be simulated.

        Args:
            paulis: Paulis to be added to cliques.

        Returns:
            List of clique heads to be calculated.
        """
        # The special case of computational basis
        # should always be the first clique.
        if len(self.cliques) == 0:
            self.cliques.append(CliqueHead("Z" * len(paulis[0]), None))

        # Loop over Pauli strings (passed via observable)
        for pauli in paulis:
            # Loop over Clique heads simulated so far
            for clique_head in self.cliques:
                # Check if Pauli string belongs to any already simulated Clique head.
                do_fit, head_fit = fit_in_clique(pauli, clique_head.head)
                if do_fit:
                    if head_fit != clique_head.head:
                        # Update Clique head by setting distr to None (= to be simulated)
                        clique_head.distr = None
                    clique_head.head = head_fit
                    break
            else:  # no break
                # Pauli String does not fit any simulated Clique head and has to be simulated
                self.cliques.append(CliqueHead(pauli, None))

        # Find new Paulis that need to be measured
        new_heads = []
        for clique_head in self.cliques:
            if clique_head.distr is None:
                new_heads.append(clique_head.head)
        return new_heads

    def update_distr(self, new_heads: list[str], new_distr: list[dict[str, float]]) -> None:
        """Update sample state distributions of clique heads.

        Args:
            new_heads: List of clique heads.
            new_distr: List of sample state distributions.
        """
        for head, distr in zip(new_heads, new_distr):
            for clique_head in self.cliques:
                if head == clique_head.head:
                    if clique_head.distr is not None:
                        raise ValueError(
                            f"Trying to update head distr that is not None. Head; {clique_head.head}"
                        )
                    clique_head.distr = distr

        # Check that all heads have a distr
        for clique_head in self.cliques:
            if clique_head.distr is None:
                raise ValueError(f"Head, {clique_head.head}, has a distr that is None")

    def get_distr(self, pauli: str) -> dict[str, float]:
        """Get sample state distribution for a Pauli string.

        Args:
            pauli: Pauli string.

        Returns:
            Sample state distribution.
        """
        for clique_head in self.cliques:
            do_fit, head_fit = fit_in_clique(pauli, clique_head.head)
            if do_fit:
                if clique_head.head != head_fit:
                    raise ValueError(
                        f"Found matching clique, but head will be mutate. Head; {clique_head.head}, Pauli; {pauli}"
                    )
                if clique_head.distr is None:
                    raise ValueError(f"Head, {clique_head.head}, has a distr that is None")
                return clique_head.distr
        raise ValueError(f"Could not find matching clique for Pauli, {pauli}")


def fit_in_clique(pauli: str, head: str) -> tuple[bool, str]:
    """Check if a Pauli fits in a given clique.

    Args:
        pauli: Pauli string.
        head: Clique head.

    Returns:
        If commuting and new clique head.
    """
    is_commuting = True
    new_head = ""
    # Check commuting
    for p_clique, p_op in zip(head, pauli):
        if p_clique == "I" or p_op == "I":
            continue
        if p_clique != p_op:
            is_commuting = False
            break
    # Check common Clique head
    if is_commuting:
        for p_clique, p_op in zip(head, pauli):
            if p_clique != "I":
                new_head += p_clique
            else:
                new_head += p_op
    return is_commuting, new_head


def make_cliques(paulis: PauliList) -> dict[str, list[str]]:
    """Partition Pauli strings into simultaniously measurable cliques.

    The Pauli strings are put into cliques accourding to Qubit-Wise Commutativity (QWC).

    #. https://arxiv.org/pdf/1907.13623.pdf, Sec. 4.1, 4.2, and 7.0
    """
    cliques: dict[str, list[str]] = {"Z" * len(paulis[0]): []}
    for pauli in paulis:
        pauli_str = str(pauli)
        if "X" not in pauli_str and "Y" not in pauli_str:
            cliques["Z" * len(paulis[0])].append(pauli_str)
        else:
            for clique in cliques:
                is_commuting = True
                for p_clique, p_op in zip(clique, pauli_str):
                    if p_clique == "I" or p_op == "I":
                        continue
                    if p_clique != p_op:
                        is_commuting = False
                        break
                if is_commuting:
                    commuting_clique = clique
                    break
            if is_commuting:
                new_clique_pauli = ""
                for p_clique, p_op in zip(commuting_clique, pauli_str):
                    if p_clique != "I":
                        new_clique_pauli += p_clique
                    else:
                        new_clique_pauli += p_op
                if new_clique_pauli != commuting_clique:
                    cliques[new_clique_pauli] = cliques[commuting_clique]
                    del cliques[commuting_clique]
                cliques[new_clique_pauli].append(pauli_str)
            else:
                cliques[pauli_str] = [pauli_str]
    return cliques


def correct_distribution(dist: dict[str, float], M: np.ndarray) -> dict[str, float]:
    r"""Corrects a quasi-distribution of bitstrings based on a correlation matrix in statevector notation.

    Args:
        dist: Quasi-distribution.
        M:    Correlation martix.

    Returns:
        Quasi-distribution corrected by correlation matrix.
    """
    C = np.zeros(np.shape(M)[0])
    # Convert bitstring distribution to columnvector of probabilities
    for bitstring, prob in dist.items():
        idx = int(bitstring[::-1], 2)
        C[idx] = prob
    # Apply M error mitigation matrix
    C_new = M @ C
    # Convert columnvector of probabilities to bitstring distribution
    for bitstring, prob in dist.items():
        idx = int(bitstring[::-1], 2)
        dist[bitstring] = C_new[idx]
    return dist<|MERGE_RESOLUTION|>--- conflicted
+++ resolved
@@ -1,13 +1,9 @@
-<<<<<<< HEAD
-from typing import Any
-
-=======
 import copy
 import itertools
 import math
+from typing import Any
 
 import numpy as np
->>>>>>> fd6ab057
 from qiskit import QuantumCircuit
 from qiskit.primitives import BaseEstimator, BaseSampler
 from qiskit.quantum_info import Pauli, PauliList, SparsePauliOp
@@ -37,32 +33,26 @@
         primitive: BaseEstimator | BaseSampler,
         ansatz: str,
         mapper: FermionicMapper,
-<<<<<<< HEAD
         ansatz_options: dict[str, Any] = {},
-=======
         shots: None | int = None,
         max_shots_per_run: int = 100000,
         do_M_mitigation: bool = False,
         do_M_iqa: bool = False,
         do_M_ansatz0: bool = False,
->>>>>>> fd6ab057
     ) -> None:
         """Interface to Qiskit to use IBM quantum hardware or simulator.
 
         Args:
             primitive: Qiskit Estimator or Sampler object.
             ansatz: Name of ansatz to be used.
-<<<<<<< HEAD
             mapper: Qiskit mapper object, e.g. JW or Parity.
             ansatz_options: Ansatz options.
-=======
             mapper: Qiskit mapper object.
             shots: Number of shots. If not specified use shotnumber from primitive (default).
             max_shots_per_run: Maximum number of shots allowed in a single run. Set to 100000 per IBM machines.
             do_M_mitigation: Do error mitigation via read-out correlation matrix.
             do_M_iqa: Use independent qubit approximation when constructing the read-out correlation matrix.
             do_M_ansatz0: Use the ansatz with theta=0 when constructing the read-out correlation matrix
->>>>>>> fd6ab057
         """
         allowed_ansatz = ("UCCSD", "PUCCD", "UCCD", "ErikD", "ErikSD", "HF", "tUPS")
         if ansatz not in allowed_ansatz:
