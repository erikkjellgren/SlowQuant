import copy
import itertools
import math
from typing import Any

import numpy as np
from qiskit import QuantumCircuit
from qiskit.compiler import transpile
from qiskit.primitives import BaseEstimator, BaseSampler
from qiskit.quantum_info import SparsePauliOp
from qiskit_nature.second_q.circuit.library import PUCCD, UCC, UCCSD, HartreeFock
from qiskit_nature.second_q.mappers.fermionic_mapper import FermionicMapper
from qiskit_nature.second_q.operators import FermionicOp

<<<<<<< HEAD
from slowquant.qiskit_interface.custom_ansatz import QNP, tUPS
=======
from slowquant.qiskit_interface.custom_ansatz import fUCCSD, tUPS
>>>>>>> 8db6f837
from slowquant.qiskit_interface.util import (
    Clique,
    correct_distribution,
    get_bitstring_sign,
    postselection,
    to_CBS_measurement,
)
from slowquant.unitary_coupled_cluster.fermionic_operator import FermionicOperator


class QuantumInterface:
    """Quantum interface class.

    This class handles the interface with qiskit and the communication with quantum hardware.
    """

    def __init__(  # pylint: disable=dangerous-default-value
        self,
        primitive: BaseEstimator | BaseSampler,
        ansatz: str,
        mapper: FermionicMapper,
        ISA: bool = False,
        ansatz_options: dict[str, Any] = {},
        shots: None | int = None,
        max_shots_per_run: int = 100000,
        do_M_mitigation: bool = False,
        do_M_iqa: bool = False,
        do_M_ansatz0: bool = False,
        do_postselection: bool = True,
    ) -> None:
        """Interface to Qiskit to use IBM quantum hardware or simulator.

        Args:
            primitive: Qiskit Estimator or Sampler object.
            ansatz: Name of ansatz to be used.
            mapper: Qiskit mapper object, e.g. JW or Parity.
            ansatz_options: Ansatz options.
            mapper: Qiskit mapper object.
            ISA: Use ISA for submitting to IBM quantum. Locally transpiling is performed.
            shots: Number of shots. If not specified use shotnumber from primitive (default).
            max_shots_per_run: Maximum number of shots allowed in a single run. Set to 100000 per IBM machines.
            do_M_mitigation: Do error mitigation via read-out correlation matrix.
            do_M_iqa: Use independent qubit approximation when constructing the read-out correlation matrix.
            do_M_ansatz0: Use the ansatz with theta=0 when constructing the read-out correlation matrix.
            do_postselection: Use postselection to preserve number of particles in the computational basis.
        """
<<<<<<< HEAD
        allowed_ansatz = ("UCCSD", "PUCCD", "UCCD", "HF", "tUPS", "QNP")
=======
        allowed_ansatz = ("tUCCSD", "tPUCCD", "tUCCD", "tUPS", "fUCCSD")
>>>>>>> 8db6f837
        if ansatz not in allowed_ansatz:
            raise ValueError("The chosen Ansatz is not available. Choose from: ", allowed_ansatz)
        self.ansatz = ansatz
        self._primitive = primitive
        self.mapper = mapper
        self.ISA = ISA
        self.max_shots_per_run = max_shots_per_run
        self.shots = shots
        self.do_M_mitigation = do_M_mitigation
        self.do_M_iqa = do_M_iqa
        self.do_M_ansatz0 = do_M_ansatz0
        self._Minv = None
        self.total_shots_used = 0
        self.total_device_calls = 0
        self.total_paulis_evaluated = 0
        self.ansatz_options = ansatz_options
        self.do_postselection = do_postselection
        self._save_layout = False
        self._save_paulis = True  # hard switch to stop using Pauli saving (debugging tool).
        self._do_cliques = True  # hard switch to stop using QWC (debugging tool).

    def construct_circuit(self, num_orbs: int, num_elec: tuple[int, int]) -> None:
        """Construct qiskit circuit.

        Args:
            num_orbs: Number of orbitals in spatial basis.
            num_elec: Number of electrons (alpha, beta).
        """
        self.num_orbs = num_orbs
        self.num_spin_orbs = 2 * num_orbs
        self.num_elec = num_elec
        self.grad_param_R: dict[str, int] = (
            {}
        )  # Contains information about the parameterization needed for gradient evaluations.

        if self.ansatz == "tUCCSD":
            if len(self.ansatz_options) != 0:
                raise ValueError(f"No options available for tUCCSD got {self.ansatz_options}")
            self.circuit = UCCSD(
                num_orbs,
                self.num_elec,
                self.mapper,
                initial_state=HartreeFock(
                    num_orbs,
                    self.num_elec,
                    self.mapper,
                ),
            )
        elif self.ansatz == "tPUCCD":
            if len(self.ansatz_options) != 0:
                raise ValueError(f"No options available for tPUCCD got {self.ansatz_options}")
            self.circuit = PUCCD(
                num_orbs,
                self.num_elec,
                self.mapper,
                initial_state=HartreeFock(
                    num_orbs,
                    self.num_elec,
                    self.mapper,
                ),
            )
        elif self.ansatz == "tUCCD":
            if len(self.ansatz_options) != 0:
                raise ValueError(f"No options available for tUCCD got {self.ansatz_options}")
            self.circuit = UCC(
                num_orbs,
                self.num_elec,
                "d",
                self.mapper,
                initial_state=HartreeFock(
                    num_orbs,
                    self.num_elec,
                    self.mapper,
                ),
            )
        elif self.ansatz == "HF":
            if len(self.ansatz_options) != 0:
                raise ValueError(f"No options available for HF got {self.ansatz_options}")
            self.circuit = HartreeFock(num_orbs, self.num_elec, self.mapper)
        elif self.ansatz == "tUPS":
            self.circuit, self.grad_param_R = tUPS(num_orbs, self.num_elec, self.mapper, self.ansatz_options)
<<<<<<< HEAD
        elif self.ansatz == "QNP":
            self.circuit, self.grad_param_R = QNP(num_orbs, self.num_elec, self.mapper, self.ansatz_options)
=======
        elif self.ansatz == "fUCCSD":
            self.circuit, self.grad_param_R = fUCCSD(num_orbs, self.num_elec, self.mapper)
>>>>>>> 8db6f837

        # Check that R parameter for gradient is consistent with the paramter names.
        if len(self.grad_param_R) == 0:
            for par in self.circuit.parameters:
                # Default value two
                self.grad_param_R[str(par)] = 2
        if len(self.grad_param_R) != len(self.circuit.parameters):
            raise ValueError(
                f"Number of elements in grad_param_R, {len(self.grad_param_R)}, does not match number of parameters, {len(self.circuit.parameters)}"
            )
        self.param_names = [str(x) for x in self.circuit.parameters]
        for name in self.param_names:
            if name not in self.grad_param_R.keys():  # pylint: disable=consider-iterating-dictionary
                raise ValueError(
                    f"Got parameter name, {name}, that is not in grad_param_R, {self.grad_param_R}"
                )

        self.num_qubits = self.circuit.num_qubits
        # Set parameter to HarteeFock
        self._parameters = [0.0] * self.circuit.num_parameters

    @property
    def ISA(self) -> bool:
        """Get ISA setting.

        Returns:
            ISA setting.
        """
        return self._ISA

    @ISA.setter
    def ISA(self, ISA) -> None:
        """Set ISA and handle tranpile arguments.

        Args:
            ISA: ISA bool
        """
        self._ISA = ISA

        if ISA:
            # Get backend from primitive
            if hasattr(self._primitive, "_backend"):
                self._ISA_backend = self._primitive._backend  # pylint: disable=protected-access
                name = self._ISA_backend.name
            else:
                self._ISA_backend = None
                name = "None"

            # Get optimization level from backend
            if hasattr(self._primitive, "_transpile_options") and hasattr(
                self._primitive._transpile_options, "optimization_level"  # pylint: disable=protected-access
            ):
                self._ISA_level = self._primitive._transpile_options[  # pylint: disable=protected-access
                    "optimization_level"
                ]
            elif hasattr(self._primitive.options, "optimization_level"):
                self._ISA_level = self._primitive.options["optimization_level"]
            else:
                self._ISA_level = 1

            self._ISA_layout = None

            print(f"ISA uses backend {name} with optimization level {self._ISA_level}")

    def _check_layout(self, circuit: QuantumCircuit) -> None:
        """Check if transpiled layout has changed.

        Args:
            circuit: Circuit whose layout is to be checked.
        """
        if self._save_layout and circuit.layout is not None:
            if self._ISA_layout is None:
                self._ISA_layout = circuit.layout.final_index_layout()
            else:
                if not np.array_equal(self._ISA_layout, circuit.layout.final_index_layout()):
                    print("WARNING: Transpiled layout has changed from readout error run.")

    def redo_M_mitigation(self) -> None:
        """Redo M_mitigation."""
        self._ISA_layout = None
        self._make_Minv()

    @property
    def parameters(self) -> list[float]:
        """Get ansatz parameters.

        Returns:
            Ansatz parameters.
        """
        return self._parameters

    @parameters.setter
    def parameters(
        self,
        parameters: list[float],
    ) -> None:
        """Set ansatz parameters.

        Args:
            parameters: List of ansatz parameters.
        """
        if len(parameters) != self.circuit.num_parameters:
            raise ValueError(
                "The length of the parameter list does not fit the chosen circuit for the Ansatz ",
                self.ansatz,
            )
        if hasattr(self, "cliques"):
            # The distributions should only reset if the parameters are actually changed.
            if not np.array_equal(self._parameters, parameters):
                self.cliques = Clique()
        self._parameters = parameters.copy()

    @property
    def circuit(self) -> QuantumCircuit:
        """Get circuit.

        Returns:
            circuit
        """
        return self._circuit

    @circuit.setter
    def circuit(
        self,
        circuit: QuantumCircuit,
    ) -> None:
        """Set circuit.

        Args:
            circuit: circuit
        """
        # Check if estimator is primitve and ISA selected. If yes, pre-transpile circuit for later use.

        if isinstance(self._primitive, BaseEstimator) and self.ISA:
            self._circuit = transpile(circuit, backend=self._ISA_backend, optimization_level=self._ISA_level)
        else:
            self._circuit = circuit

    @property
    def shots(self) -> int | None:
        """Get number of shots.

        Returns:
            Number of shots.
        """
        return self._shots

    @shots.setter
    def shots(
        self,
        shots: int | None,
    ) -> None:
        """Set number of shots.

        Args:
            shots: Number of shots.
        """
        # IMPORTANT: Shot number in primitive gets always overwritten if a shot number is defined in QI!
        self._circuit_multipl = 1
        # Get shot number form primitive if none defined
        if shots is None:
            if hasattr(self._primitive.options, "shots"):
                # Shot-noise simulator
                self._shots = self._primitive.options.shots
                print("Number of shots has been set to value defined in primitive option: ", self._shots)
            elif "execution" in self._primitive.options:
                # Device
                self._shots = self._primitive.options["execution"]["shots"]
                print("Number of shots has been set to value defined in primitive option: ", self._shots)
            else:
                print(
                    "WARNING: No number of shots option found in primitive. Ideal simulator is assumed and shots set to None / Zero"
                )
                self._shots = None
        else:
            self._shots = shots
        # Check if shot number is allowed
        if self._shots is not None:
            if self._shots > self.max_shots_per_run:
                if isinstance(self._primitive, BaseEstimator):
                    self._primitive.set_options(shots=self.max_shots_per_run)
                    print(
                        "WARNING: Number of shots specified exceed possibility for Estimator. Number of shots is set to ",
                        self.max_shots_per_run,
                    )
                else:
                    print("Number of requested shots exceed the limit of ", self.max_shots_per_run)
                    # Get number of circuits needed to fulfill shot number
                    self._circuit_multipl = math.floor(self._shots / self.max_shots_per_run)
                    self._primitive.set_options(shots=self.max_shots_per_run)
                    print(
                        "Maximum shots are used and additional",
                        self._circuit_multipl - 1,
                        "circuits per Pauli string are appended to circumvent limit.",
                    )
                    if self._shots % self.max_shots_per_run != 0:
                        self._shots = self._circuit_multipl * self.max_shots_per_run
                        print(
                            "WARNING: Requested shots must be multiple of max_shots_per_run. Total shots has been adjusted to ",
                            self._shots,
                        )
            else:
                if shots is not None:  # shots were defined in input and have to be written in primitive
                    self._primitive.set_options(shots=self._shots)
                    print(
                        "Number of shots in primitive has been adapted as specified for QI to ", self._shots
                    )

    @property
    def max_shots_per_run(self) -> int:
        """Get max number of shots per run.

        Returns:
            Max number of shots pers run.
        """
        return self._max_shots_per_run

    @max_shots_per_run.setter
    def max_shots_per_run(
        self,
        max_shots_per_run: int,
    ) -> None:
        """Set max number of shots per run.

        Args:
            max_shots_per_run: Max number of shots pers run.
        """
        self._max_shots_per_run = max_shots_per_run
        # Redo shot check with new max_shots_per_run
        if hasattr(self, "_shots"):  # Check if it is initialization
            self.shots = self._shots

    def _reset_cliques(self) -> None:
        """Reset cliques to empty."""
        self.cliques = Clique()

    def null_shots(self) -> None:
        """Set number of shots to None."""
        self._shots = None
        self._circuit_multipl = 1

    def op_to_qbit(self, op: FermionicOperator) -> SparsePauliOp:
        """Fermionic operator to qbit rep.

        Args:
            op: Operator as SlowQuant's FermionicOperator object

        Returns:
            Qubit representation of operator.
        """
        mapped_op = self.mapper.map(FermionicOp(op.get_qiskit_form(self.num_orbs), self.num_spin_orbs))
        if not isinstance(mapped_op, SparsePauliOp):
            raise TypeError(f"The qubit form of the operator is not SparsePauliOp got, {type(mapped_op)}")
        return mapped_op

    def quantum_expectation_value(
        self, op: FermionicOperator, custom_parameters: list[float] | None = None
    ) -> float:
        """Calculate expectation value of circuit and observables.

        Args:
            op: Operator as SlowQuant's FermionicOperator object.
            custom_parameters: optional custom circuit parameters.

        Returns:
            Expectation value of fermionic operator.
        """
        save_paulis = self._save_paulis
        if custom_parameters is None:
            run_parameters = self.parameters
        else:
            run_parameters = custom_parameters
            save_paulis = False

        # Check if estimator or sampler
        if isinstance(self._primitive, BaseEstimator):
            return self._estimator_quantum_expectation_value(op, run_parameters)
        if isinstance(self._primitive, BaseSampler) and save_paulis:
            return self._sampler_quantum_expectation_value(op)
        if isinstance(self._primitive, BaseSampler):
            return self._sampler_quantum_expectation_value_nosave(
                op, run_parameters, do_cliques=self._do_cliques
            )
        raise ValueError(
            "The Quantum Interface was initiated with an unknown Qiskit primitive, {type(self._primitive)}"
        )

    def _estimator_quantum_expectation_value(
        self, op: FermionicOperator, run_parameters: list[float]
    ) -> float:
        """Calculate expectation value of circuit and observables via Estimator.

        Args:
            op: SlowQuant fermionic operator.
            run_parameters: Circuit parameters.

        Returns:
            Expectation value of operator.
        """
        observables = self.op_to_qbit(op)
        if self.ISA:
            observables = observables.apply_layout(self.circuit.layout)
        job = self._primitive.run(
            circuits=self.circuit,
            parameter_values=run_parameters,
            observables=observables,
            skip_tranpilation=self.ISA,
        )
        if self.shots is not None:  # check if ideal simulator
            self.total_shots_used += self.shots * len(observables)
        self.total_device_calls += 1
        self.total_paulis_evaluated += len(observables)
        result = job.result()
        values = result.values[0]

        if isinstance(values, complex):
            if abs(values.imag) > 10**-2:
                print("Warning: Complex number detected with Im = ", values.imag)

        return values.real

    def _sampler_quantum_expectation_value(self, op: FermionicOperator | SparsePauliOp) -> float:
        r"""Calculate expectation value of circuit and observables via Sampler.

        Calculated Pauli expectation values will be saved in memory.

        The expectation value over a fermionic operator is calcuated as:

        .. math::
            E = \sum_i^N c_i\left<0\left|P_i\right|0\right>

        With :math:`c_i` being the :math:`i` the coefficient and :math:`P_i` the :math:`i` the Pauli string.

        Args:
            op: SlowQuant fermionic operator.

        Returns:
            Expectation value of operator.
        """
        values = 0.0
        # Map Fermionic to Qubit
        if isinstance(op, FermionicOperator):
            observables = self.op_to_qbit(op)
        elif isinstance(op, SparsePauliOp):
            observables = op
        else:
            raise ValueError(
                f"Got unknown operator type {type(op)}, expected FermionicOperator or SparsePauliOp"
            )

        if not hasattr(self, "cliques"):
            self.cliques = Clique()

        paulis_str = [str(x) for x in observables.paulis]
        new_heads = self.cliques.add_paulis(paulis_str)

        # Check if error mitigation is requested and if read-out matrix already exists.
        if self.do_M_mitigation and self._Minv is None:
            self._make_Minv()

        if len(new_heads) != 0:
            # Simulate each clique head with one combined device call
            # and return a list of distributions
            distr = self._one_call_sampler_distributions(new_heads, self.parameters, self.circuit)
            if self.do_M_mitigation:  # apply error mitigation if requested
                for i, dist in enumerate(distr):
                    distr[i] = correct_distribution(dist, self._Minv)
            if self.do_postselection:
                for i, (dist, head) in enumerate(zip(distr, new_heads)):
                    if "X" not in head and "Y" not in head:
                        distr[i] = postselection(dist, self.mapper, self.num_elec)
            self.cliques.update_distr(new_heads, distr)

        # Loop over all Pauli strings in observable and build final result with coefficients
        for pauli, coeff in zip(paulis_str, observables.coeffs):
            result = 0.0
            for key, value in self.cliques.get_distr(pauli).items():  # build result from quasi-distribution
                result += value * get_bitstring_sign(pauli, key)
            values += result * coeff

        if isinstance(values, complex):
            if abs(values.imag) > 10**-2:
                print("Warning: Complex number detected with Im = ", values.imag)

        return values.real

    def _sampler_quantum_expectation_value_nosave(
        self, op: FermionicOperator | SparsePauliOp, run_parameters: list[float], do_cliques: bool = True
    ) -> float:
        r"""Calculate expectation value of circuit and observables via Sampler.

        Calling this function will not use any pre-calculated Pauli expectaion values.
        Nor will it save any of the calculated Pauli expectation values.

        The expectation value over a fermionic operator is calcuated as:

        .. math::
            E = \sum_i^N c_i\left<0\left|P_i\right|0\right>

        With :math:`c_i` being the :math:`i` the coefficient and :math:`P_i` the :math:`i` the Pauli string.

        Args:
            op: SlowQuant fermionic operator.
            run_parameters: Circuit parameters.

        Returns:
            Expectation value of operator.
        """
        values = 0.0
        # Map Fermionic to Qubit
        if isinstance(op, FermionicOperator):
            observables = self.op_to_qbit(op)
        elif isinstance(op, SparsePauliOp):
            observables = op
        else:
            raise ValueError(
                f"Got unknown operator type {type(op)}, expected FermionicOperator or SparsePauliOp"
            )

        # Check if error mitigation is requested and if read-out matrix already exists.
        if self.do_M_mitigation and self._Minv is None:
            self._make_Minv()

        paulis_str = [str(x) for x in observables.paulis]
        if do_cliques:
            # Obtain cliques for operator's Pauli strings
            cliques = Clique()

            new_heads = cliques.add_paulis(paulis_str)

            # Simulate each clique head with one combined device call
            # and return a list of distributions
            distr = self._one_call_sampler_distributions(new_heads, run_parameters, self.circuit)
            if self.do_M_mitigation:  # apply error mitigation if requested
                for i, dist in enumerate(distr):
                    distr[i] = correct_distribution(dist, self._Minv)
            if self.do_postselection:
                for i, (dist, head) in enumerate(zip(distr, new_heads)):
                    if "X" not in head and "Y" not in head:
                        distr[i] = postselection(dist, self.mapper, self.num_elec)
            cliques.update_distr(new_heads, distr)

            # Loop over all Pauli strings in observable and build final result with coefficients
            for pauli, coeff in zip(paulis_str, observables.coeffs):
                result = 0.0
                for key, value in cliques.get_distr(pauli).items():  # build result from quasi-distribution
                    result += value * get_bitstring_sign(pauli, key)
                values += result * coeff
        else:
            # Simulate each Pauli string with one combined device call
            distr = self._one_call_sampler_distributions(paulis_str, run_parameters, self.circuit)
            if self.do_M_mitigation:  # apply error mitigation if requested
                for i, dist in enumerate(distr):
                    distr[i] = correct_distribution(dist, self._Minv)
            if self.do_postselection:
                for i, (dist, pauli) in enumerate(zip(distr, paulis_str)):
                    if "X" not in pauli and "Y" not in pauli:
                        distr[i] = postselection(dist, self.mapper, self.num_elec)

            # Loop over all Pauli strings in observable and build final result with coefficients
            for pauli, coeff, dist in zip(paulis_str, observables.coeffs, distr):
                result = 0.0
                for key, value in dist.items():  # build result from quasi-distribution
                    result += value * get_bitstring_sign(pauli, key)
                values += result * coeff

        if isinstance(values, complex):
            if abs(values.imag) > 10**-2:
                print("Warning: Complex number detected with Im = ", values.imag)

        return values.real

    def quantum_variance(
        self,
        op: FermionicOperator | SparsePauliOp,
        do_cliques: bool = True,
        no_coeffs: bool = False,
        custom_parameters: list[float] | None = None,
    ) -> float:
        """Calculate variance (std**2) of expectation value of circuit and observables.

        Args:
            op: SlowQuant fermionic operator.
            do_cliques: boolean if cliques are used.
            no_coeffs: boolean if coefficients of each Pauli string are used or all st to 1.
            custom_parameters: optional custom circuit parameters.

        Returns:
            Variance of expectation value.
        """
        if isinstance(self._primitive, BaseEstimator):
            raise ValueError("This function does not work with Estimator.")
        if custom_parameters is None:
            run_parameters = self.parameters
        else:
            run_parameters = custom_parameters

        # Map Fermionic to Qubit
        if isinstance(op, FermionicOperator):
            observables = self.op_to_qbit(op)
        elif isinstance(op, SparsePauliOp):
            observables = op
        else:
            raise ValueError(
                f"Got unknown operator type {type(op)}, expected FermionicOperator or SparsePauliOp"
            )

        if do_cliques:
            if not hasattr(self, "cliques"):
                self.cliques = Clique()

            new_heads = self.cliques.add_paulis([str(x) for x in observables.paulis])

            if len(new_heads) != 0:
                # Check if error mitigation is requested and if read-out matrix already exists.
                if self.do_M_mitigation and self._Minv is None:
                    self._make_Minv()

                # Simulate each clique head with one combined device call
                # and return a list of distributions
                distr = self._one_call_sampler_distributions(new_heads, run_parameters, self.circuit)
                if self.do_M_mitigation:  # apply error mitigation if requested
                    for i, dist in enumerate(distr):
                        distr[i] = correct_distribution(dist, self._Minv)
                if self.do_postselection:
                    for i, (dist, head) in enumerate(zip(distr, new_heads)):
                        if "X" not in head and "Y" not in head:
                            distr[i] = postselection(dist, self.mapper, self.num_elec)
                self.cliques.update_distr(new_heads, distr)
        else:
            print(
                "WARNING: REM and Post-Selection not implemented for quantum variance without the use of cliques."
            )

        # Loop over all Pauli strings in observable and build final result with coefficients
        result = 0.0
        paulis_str = [str(x) for x in observables.paulis]
        for pauli, coeff in zip(paulis_str, observables.coeffs):
            if no_coeffs:
                coeff = 1
            # Get distribution from cliques
            if do_cliques:
                dist = self.cliques.get_distr(pauli)
                # Calculate p1: Probability of measuring one
                p1 = 0.0
                for key, value in dist.items():
                    if get_bitstring_sign(pauli, key) == 1:
                        p1 += value
            else:
                p1 = self._sampler_distribution_p1(pauli, run_parameters)
            if self.shots is None:
                var_p = 4 * np.abs(coeff.real) ** 2 * np.abs(p1 - p1**2)
            else:
                var_p = 4 * np.abs(coeff.real) ** 2 * np.abs(p1 - p1**2) / (self.shots)
            result += var_p
        return result

    def _one_call_sampler_distributions(
        self,
        paulis: list[str] | str,
        run_parameters: list[list[float]] | list[float],
        circuits_in: list[QuantumCircuit] | QuantumCircuit,
    ) -> list[dict[str, float]]:
        r"""Get results from a sampler distribution for several Pauli strings measured on several circuits.

        The expectation value of a Pauli string is calcuated as:

        .. math::
            E = \sum_i^N p_i\left<b_i\left|P\right|b_i\right>

        With :math:`p_i` being the :math:`i` th probability and :math:`b_i` being the `i` th bit-string.

        Args:
            paulis: (List of) Pauli strings to measure.
            run_paramters: List of parameters of each circuit.
            circuits_in: List of circuits

        Returns:
            Array of quasi-distributions in order of all circuits results for a given Pauli String first.
            E.g.: [PauliString[0] for Circuit[0], PauliString[0] for Circuit[1], ...]
        """
        if not isinstance(self._primitive, BaseSampler):
            raise TypeError(f"Expected primitive to be of type BaseSampler got, {type(self._primitive)}")
        if isinstance(paulis, str):
            paulis = [paulis]
        num_paulis = len(paulis)
        if isinstance(circuits_in, QuantumCircuit):
            circuits_in = [circuits_in]
        num_circuits = len(circuits_in)

        circuits = [None] * (num_paulis * num_circuits)
        # Create QuantumCircuits
        for nr_pauli, pauli in enumerate(paulis):
            pauli_circuit = to_CBS_measurement(pauli)
            for nr_circuit, circuit in enumerate(circuits_in):
                ansatz_w_obs = circuit.compose(pauli_circuit)
                ansatz_w_obs.measure_all()
                circuits[(nr_circuit + (nr_pauli * num_circuits))] = ansatz_w_obs
        circuits = circuits * self._circuit_multipl

        # Run sampler
        if num_circuits == 1:
            parameter_values = [run_parameters] * (num_paulis * self._circuit_multipl)
        else:
            parameter_values = run_parameters * (num_paulis * self._circuit_multipl)  # type: ignore
        if self.ISA:
            circuits = transpile(
                circuits,
                backend=self._ISA_backend,
                optimization_level=self._ISA_level,
                initial_layout=self._ISA_layout,
            )
            self._check_layout(circuits[0])
            job = self._primitive.run(
                circuits,
                parameter_values=parameter_values,
                skip_transpilation=True,
            )
        else:
            job = self._primitive.run(
                circuits,
                parameter_values=parameter_values,
            )
        if self.shots is not None:  # check if ideal simulator
            self.total_shots_used += self.shots * num_paulis * num_circuits * self._circuit_multipl
        self.total_device_calls += 1
        self.total_paulis_evaluated += num_paulis * num_circuits * self._circuit_multipl

        # Get quasi-distribution in binary probabilities
        distr = [res.binary_probabilities() for res in job.result().quasi_dists]
        if self._circuit_multipl == 1:
            return distr

        # Post-process multiple circuit runs together
        length = num_paulis * num_circuits
        dist_combined = copy.deepcopy(distr[:length])
        for nr, dist in enumerate(distr[length:]):
            for key, value in dist.items():
                dist_combined[nr % length][key] = value + dist_combined[nr % length].get(key, 0)
        for dist in dist_combined:
            for key in dist:
                dist[key] /= self._circuit_multipl
        return dist_combined

    def _sampler_distributions(
        self, pauli: str, run_parameters: list[float], custom_circ: None | QuantumCircuit = None
    ) -> dict[str, float]:
        r"""Get results from a sampler distribution for one given Pauli string.

        The expectation value of a Pauli string is calcuated as:

        .. math::
            E = \sum_i^N p_i\left<b_i\left|P\right|b_i\right>

        With :math:`p_i` being the :math:`i` th probability and :math:`b_i` being the `i` th bit-string.

        Args:
            pauli: Pauli string to measure.
            run_paramters: Parameters of circuit.
            custom_circ: Specific circuit to run.

        Returns:
            Quasi-distributions.
        """
        if not isinstance(self._primitive, BaseSampler):
            raise TypeError(f"Expected primitive to be of type BaseSampler got, {type(self._primitive)}")
        if self._circuit_multipl > 1:
            print(
                "WARNING: The chosen function does not allow for appending circuits. Choose _one_call_sampler_distributions instead."
            )
            print(
                "Simulation will be run without appending circuits with ", self.max_shots_per_run, " shots."
            )
            shots: int | None = self.max_shots_per_run
        else:
            shots = self.shots

        # Create QuantumCircuit
        if custom_circ is None:
            ansatz_w_obs = self.circuit.compose(to_CBS_measurement(pauli))
        else:
            ansatz_w_obs = custom_circ.compose(to_CBS_measurement(pauli))
        ansatz_w_obs.measure_all()

        # Run sampler
        if self.ISA:
            circuit = transpile(
                ansatz_w_obs,
                backend=self._ISA_backend,
                optimization_level=self._ISA_level,
                initial_layout=self._ISA_layout,
            )
            self._check_layout(circuit)
            job = self._primitive.run(
                circuit,
                parameter_values=run_parameters,
                skip_transpilation=True,
            )
        else:
            job = self._primitive.run(
                ansatz_w_obs,
                parameter_values=run_parameters,
            )
        if shots is not None:  # check if ideal simulator
            self.total_shots_used += shots
        self.total_device_calls += 1
        self.total_paulis_evaluated += 1

        # Get quasi-distribution in binary probabilities
        distr = job.result().quasi_dists[0].binary_probabilities()
        return distr

    def _sampler_distribution_p1(
        self, pauli: str, run_parameters: list[float], custom_circ: None | QuantumCircuit = None
    ) -> float:
        """Sample the probability of measuring one for a given Pauli string.

            pauli: Pauli string.
            run_paramters: Ansatz parameters.
            custom_circ: Custom circuit to run.

        Returns:
            p1 probability.
        """
        # Get quasi-distribution in binary probabilities
        distr = self._sampler_distributions(pauli, run_parameters, custom_circ)

        p1 = 0.0
        for key, value in distr.items():
            if get_bitstring_sign(pauli, key) == 1:
                p1 += value
        return p1

    def _make_Minv(self) -> None:
        r"""Make inverse of read-out correlation matrix with one device call.

        The read-out correlation matrix is of the form (for two qubits):

        .. math::
            M = \begin{pmatrix}
                P(00|00) & P(00|10) & P(00|01) & P(00|11)\\
                P(10|00) & P(10|10) & P(10|01) & P(10|11)\\
                P(01|00) & P(01|10) & P(01|01) & P(01|11)\\
                P(11|00) & P(11|10) & P(11|01) & P(11|11)
                \end{pmatrix}

        With :math:`P(AB|CD)` meaning the probability of reading :math:`AB` given the circuit is prepared to give :math:`CD`.

        The construction also supports the independent qubit approximation, which for two qubits means that:

        .. math::
            P(\tilde{q}_1 \tilde{q}_0|q_1 q_0) = P(\tilde{q}_1|q_1)P(\tilde{q}_0|q_0)

        Under this approximation only :math:`\left<00\right|` and :math:`\left<11\right|` need to be measured,
        in order the gain enough information to construct :math:`M`.

        The read-out correlation take the following form (for two qubits):

        .. math::
            M = \begin{pmatrix}
                P_{q1}(0|0)P_{q0}(0|0) & P_{q1}(0|1)P_{q0}(0|0) & P_{q1}(0|0)P_{q0}(0|1) & P_{q1}(0|1)P_{q0}(0|1)\\
                P_{q1}(1|0)P_{q0}(0|0) & P_{q1}(1|1)P_{q0}(0|0) & P_{q1}(1|0)P_{q0}(0|1) & P_{q1}(1|1)P_{q0}(0|1)\\
                P_{q1}(0|0)P_{q0}(1|0) & P_{q1}(0|1)P_{q0}(1|0) & P_{q1}(0|0)P_{q0}(1|1) & P_{q1}(0|1)P_{q0}(1|1)\\
                P_{q1}(1|0)P_{q0}(1|0) & P_{q1}(1|1)P_{q0}(1|0) & P_{q1}(1|0)P_{q0}(1|1) & P_{q1}(1|1)P_{q0}(1|1)
                \end{pmatrix}

        The construct also support the building of the read-out correlation matrix when the ansatz is included:

        .. math::
            \left<00\right| \rightarrow \left<00\right|\boldsymbol{U}^\dagger\left(\boldsymbol{\theta}=\boldsymbol{0}\right)

        This way some of the gate-error can be build into the read-out correlation matrix.

        #. https://qiskit.org/textbook/ch-quantum-hardware/measurement-error-mitigation.html
        """
        print("Measuring error mitigation read-out matrix.")
        self._save_layout = True
        if self.num_qubits > 12:
            raise ValueError("Current implementation does not scale above 12 qubits?")
        if "transpilation" in self._primitive.options:
            if self._primitive.options["transpilation"]["initial_layout"] is None:
                raise ValueError(
                    "Doing read-out correlation matrix requires qubits to be fixed. Got ['transpilation']['initial_layout'] as None"
                )
        else:
            print("No transpilation option found in primitive. Run via simulator is assumed.")
        if self.do_M_ansatz0:
            ansatz = self.circuit
            # Negate the Hartree-Fock State
            ansatz = ansatz.compose(HartreeFock(self.num_orbs, self.num_elec, self.mapper))
        else:
            ansatz = QuantumCircuit(self.num_qubits)
        M = np.zeros((2**self.num_qubits, 2**self.num_qubits))
        if self.do_M_iqa:
            ansatzX = ansatz.copy()
            for i in range(self.num_qubits):
                ansatzX.x(i)
            [Pzero, Pone] = self._one_call_sampler_distributions(
                "Z" * self.num_qubits,
                [[10**-8] * len(ansatz.parameters)] * 2,
                [ansatz.copy(), ansatzX],
            )
            for comb in itertools.product([0, 1], repeat=self.num_qubits):
                idx2 = int("".join([str(x) for x in comb]), 2)
                for comb_m in itertools.product([0, 1], repeat=self.num_qubits):
                    P = 1.0
                    idx1 = int("".join([str(x) for x in comb_m]), 2)
                    for idx, (bit, bit_m) in enumerate(zip(comb[::-1], comb_m[::-1])):
                        val = 0.0
                        if bit == 0:
                            Pout = Pzero
                        else:
                            Pout = Pone
                        for bitstring, prob in Pout.items():
                            if bitstring[idx] == str(bit_m):
                                val += prob
                        P *= val
                    M[idx1, idx2] = P
        else:
            ansatz_list = [None] * 2**self.num_qubits
            for nr, comb in enumerate(itertools.product([0, 1], repeat=self.num_qubits)):
                ansatzX = ansatz.copy()
                idx2 = int("".join([str(x) for x in comb]), 2)
                for i, bit in enumerate(comb):
                    if bit == 1:
                        ansatzX.x(i)
                # Make list of custom ansatz
                ansatz_list[nr] = ansatzX
            # Simulate all elements with one device call
            Px_list = self._one_call_sampler_distributions(
                "Z" * self.num_qubits,
                [[10**-8] * len(ansatz.parameters)] * len(ansatz_list),
                ansatz_list,
            )
            # Construct M
            for idx2, Px in enumerate(Px_list):
                for bitstring, prob in Px.items():
                    idx1 = int(bitstring[::-1], 2)
                    M[idx1, idx2] = prob
        self._Minv = np.linalg.inv(M)<|MERGE_RESOLUTION|>--- conflicted
+++ resolved
@@ -12,11 +12,7 @@
 from qiskit_nature.second_q.mappers.fermionic_mapper import FermionicMapper
 from qiskit_nature.second_q.operators import FermionicOp
 
-<<<<<<< HEAD
-from slowquant.qiskit_interface.custom_ansatz import QNP, tUPS
-=======
-from slowquant.qiskit_interface.custom_ansatz import fUCCSD, tUPS
->>>>>>> 8db6f837
+from slowquant.qiskit_interface.custom_ansatz import QNP, fUCCSD, tUPS
 from slowquant.qiskit_interface.util import (
     Clique,
     correct_distribution,
@@ -63,11 +59,7 @@
             do_M_ansatz0: Use the ansatz with theta=0 when constructing the read-out correlation matrix.
             do_postselection: Use postselection to preserve number of particles in the computational basis.
         """
-<<<<<<< HEAD
-        allowed_ansatz = ("UCCSD", "PUCCD", "UCCD", "HF", "tUPS", "QNP")
-=======
-        allowed_ansatz = ("tUCCSD", "tPUCCD", "tUCCD", "tUPS", "fUCCSD")
->>>>>>> 8db6f837
+        allowed_ansatz = ("tUCCSD", "tPUCCD", "tUCCD", "tUPS", "fUCCSD", "QNP")
         if ansatz not in allowed_ansatz:
             raise ValueError("The chosen Ansatz is not available. Choose from: ", allowed_ansatz)
         self.ansatz = ansatz
@@ -149,13 +141,10 @@
             self.circuit = HartreeFock(num_orbs, self.num_elec, self.mapper)
         elif self.ansatz == "tUPS":
             self.circuit, self.grad_param_R = tUPS(num_orbs, self.num_elec, self.mapper, self.ansatz_options)
-<<<<<<< HEAD
         elif self.ansatz == "QNP":
             self.circuit, self.grad_param_R = QNP(num_orbs, self.num_elec, self.mapper, self.ansatz_options)
-=======
         elif self.ansatz == "fUCCSD":
             self.circuit, self.grad_param_R = fUCCSD(num_orbs, self.num_elec, self.mapper)
->>>>>>> 8db6f837
 
         # Check that R parameter for gradient is consistent with the paramter names.
         if len(self.grad_param_R) == 0:
