--- conflicted
+++ resolved
@@ -16,12 +16,8 @@
 from qiskit.quantum_info import SparsePauliOp
 from qiskit.transpiler import PassManager
 from qiskit.transpiler.preset_passmanagers import generate_preset_pass_manager
-<<<<<<< HEAD
-from qiskit_nature.second_q.circuit.library import PUCCD, UCC, UCCSD, HartreeFock
+from qiskit_nature.second_q.circuit.library import HartreeFock
 from qiskit_nature.second_q.mappers import JordanWignerMapper
-=======
-from qiskit_nature.second_q.circuit.library import HartreeFock
->>>>>>> 46e02b1c
 from qiskit_nature.second_q.mappers.fermionic_mapper import FermionicMapper
 from qiskit_nature.second_q.operators import FermionicOp
 
@@ -560,6 +556,7 @@
         custom_parameters: list[float] | None = None,
     ) -> float:
         r"""Calculate expectation value using different bra and ket of a Hermitian operator.
+
         I.e. expectation values of the type,
 
         .. math::
