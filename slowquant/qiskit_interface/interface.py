--- conflicted
+++ resolved
@@ -1,3 +1,4 @@
+# pylint: disable=too-many-lines
 import copy
 import itertools
 import math
@@ -61,12 +62,7 @@
             do_M_ansatz0: Use the ansatz with theta=0 when constructing the read-out correlation matrix.
             do_postselection: Use postselection to preserve number of particles in the computational basis.
         """
-<<<<<<< HEAD
         allowed_ansatz = ("tUCCSD", "tPUCCD", "tUCCD", "tUPS", "fUCCSD", "QNP", "kSAfUpCCGSD")
-        if ansatz not in allowed_ansatz:
-            raise ValueError("The chosen Ansatz is not available. Choose from: ", allowed_ansatz)
-=======
-        allowed_ansatz = ("tUCCSD", "tPUCCD", "tUCCD", "tUPS", "fUCCSD")
         if not isinstance(ansatz, QuantumCircuit) and ansatz not in allowed_ansatz:
             raise ValueError(
                 "The chosen Ansatz is not available. Choose from: ",
@@ -77,7 +73,6 @@
             raise TypeError("EstimatorV2 is not currently supported.")
         if isinstance(primitive, BaseSamplerV2):
             print("WARNING: Using SamplerV2 is an experimental feature.")
->>>>>>> aeb18aff
         self.ansatz = ansatz
         self._transpiled = False  # Check if circuit has been transpiled
         self.max_shots_per_run = max_shots_per_run
