import copy
import itertools
import math
from typing import Any

import numpy as np
from qiskit import QuantumCircuit
from qiskit.compiler import transpile
from qiskit.primitives import BaseEstimator, BaseSampler
from qiskit.quantum_info import SparsePauliOp
from qiskit_nature.second_q.circuit.library import PUCCD, UCC, UCCSD, HartreeFock
from qiskit_nature.second_q.mappers.fermionic_mapper import FermionicMapper
from qiskit_nature.second_q.operators import FermionicOp

<<<<<<< HEAD
from slowquant.qiskit_interface.custom_ansatz import (
    ErikD_JW,
    ErikD_Parity,
    ErikSD_JW,
    ErikSD_Parity,
    tUPS,
)
=======
from slowquant.qiskit_interface.base import FermionicOperator
from slowquant.qiskit_interface.custom_ansatz import fUCCSD, tUPS
>>>>>>> 78f917dd
from slowquant.qiskit_interface.util import (
    Clique,
    correct_distribution,
    get_bitstring_sign,
    postselection,
    to_CBS_measurement,
)
from slowquant.unitary_coupled_cluster.fermionic_operator import FermionicOperator


class QuantumInterface:
    """Quantum interface class.

    This class handles the interface with qiskit and the communication with quantum hardware.
    """

    def __init__(  # pylint: disable=dangerous-default-value
        self,
        primitive: BaseEstimator | BaseSampler,
        ansatz: str,
        mapper: FermionicMapper,
        ISA: bool = False,
        ansatz_options: dict[str, Any] = {},
        shots: None | int = None,
        max_shots_per_run: int = 100000,
        do_M_mitigation: bool = False,
        do_M_iqa: bool = False,
        do_M_ansatz0: bool = False,
        do_postselection: bool = True,
    ) -> None:
        """Interface to Qiskit to use IBM quantum hardware or simulator.

        Args:
            primitive: Qiskit Estimator or Sampler object.
            ansatz: Name of ansatz to be used.
            mapper: Qiskit mapper object, e.g. JW or Parity.
            ansatz_options: Ansatz options.
            mapper: Qiskit mapper object.
            ISA: Use ISA for submitting to IBM quantum. Locally transpiling is performed.
            shots: Number of shots. If not specified use shotnumber from primitive (default).
            max_shots_per_run: Maximum number of shots allowed in a single run. Set to 100000 per IBM machines.
            do_M_mitigation: Do error mitigation via read-out correlation matrix.
            do_M_iqa: Use independent qubit approximation when constructing the read-out correlation matrix.
            do_M_ansatz0: Use the ansatz with theta=0 when constructing the read-out correlation matrix.
            do_postselection: Use postselection to preserve number of particles in the computational basis.
        """
        allowed_ansatz = ("tUCCSD", "tPUCCD", "tUCCD", "tUPS", "fUCCSD")
        if ansatz not in allowed_ansatz:
            raise ValueError("The chosen Ansatz is not available. Choose from: ", allowed_ansatz)
        self.ansatz = ansatz
        self._primitive = primitive
        self.mapper = mapper
        self.ISA = ISA
        self.max_shots_per_run = max_shots_per_run
        self.shots = shots
        self.do_M_mitigation = do_M_mitigation
        self.do_M_iqa = do_M_iqa
        self.do_M_ansatz0 = do_M_ansatz0
        self._Minv = None
        self.total_shots_used = 0
        self.total_device_calls = 0
        self.total_paulis_evaluated = 0
        self.ansatz_options = ansatz_options
        self.do_postselection = do_postselection
        self._save_layout = False
        self._save_paulis = True  # hard switch to stop using Pauli saving (debugging tool).
        self._do_cliques = True  # hard switch to stop using QWC (debugging tool).

    def construct_circuit(self, num_orbs: int, num_elec: tuple[int, int]) -> None:
        """Construct qiskit circuit.

        Args:
            num_orbs: Number of orbitals in spatial basis.
            num_elec: Number of electrons (alpha, beta).
        """
        self.num_orbs = num_orbs
        self.num_spin_orbs = 2 * num_orbs
        self.num_elec = num_elec
        self.grad_param_R: dict[str, int] = (
            {}
        )  # Contains information about the parameterization needed for gradient evaluations.

        if self.ansatz == "tUCCSD":
            if len(self.ansatz_options) != 0:
                raise ValueError(f"No options available for tUCCSD got {self.ansatz_options}")
            self.circuit = UCCSD(
                num_orbs,
                self.num_elec,
                self.mapper,
                initial_state=HartreeFock(
                    num_orbs,
                    self.num_elec,
                    self.mapper,
                ),
            )
        elif self.ansatz == "tPUCCD":
            if len(self.ansatz_options) != 0:
                raise ValueError(f"No options available for tPUCCD got {self.ansatz_options}")
            self.circuit = PUCCD(
                num_orbs,
                self.num_elec,
                self.mapper,
                initial_state=HartreeFock(
                    num_orbs,
                    self.num_elec,
                    self.mapper,
                ),
            )
        elif self.ansatz == "tUCCD":
            if len(self.ansatz_options) != 0:
                raise ValueError(f"No options available for tUCCD got {self.ansatz_options}")
            self.circuit = UCC(
                num_orbs,
                self.num_elec,
                "d",
                self.mapper,
                initial_state=HartreeFock(
                    num_orbs,
                    self.num_elec,
                    self.mapper,
                ),
            )
        elif self.ansatz == "HF":
            if len(self.ansatz_options) != 0:
                raise ValueError(f"No options available for HF got {self.ansatz_options}")
            self.circuit = HartreeFock(num_orbs, self.num_elec, self.mapper)
        elif self.ansatz == "tUPS":
            self.circuit, self.grad_param_R = tUPS(num_orbs, self.num_elec, self.mapper, self.ansatz_options)
        elif self.ansatz == "fUCCSD":
            self.circuit, self.grad_param_R = fUCCSD(num_orbs, self.num_elec, self.mapper)

        # Check that R parameter for gradient is consistent with the paramter names.
        if len(self.grad_param_R) == 0:
            for par in self.circuit.parameters:
                # Default value two
                self.grad_param_R[str(par)] = 2
        if len(self.grad_param_R) != len(self.circuit.parameters):
            raise ValueError(
                f"Number of elements in grad_param_R, {len(self.grad_param_R)}, does not match number of parameters, {len(self.circuit.parameters)}"
            )
        self.param_names = [str(x) for x in self.circuit.parameters]
        for name in self.param_names:
            if name not in self.grad_param_R.keys():  # pylint: disable=consider-iterating-dictionary
                raise ValueError(
                    f"Got parameter name, {name}, that is not in grad_param_R, {self.grad_param_R}"
                )

        self.num_qubits = self.circuit.num_qubits
        # Set parameter to HarteeFock
        self._parameters = [0.0] * self.circuit.num_parameters

    @property
    def ISA(self) -> bool:
        """Get ISA setting.

        Returns:
            ISA setting.
        """
        return self._ISA

    @ISA.setter
    def ISA(self, ISA) -> None:
        """Set ISA and handle tranpile arguments.

        Args:
            ISA: ISA bool
        """
        self._ISA = ISA

        if ISA:
            # Get backend from primitive
            if hasattr(self._primitive, "_backend"):
                self._ISA_backend = self._primitive._backend  # pylint: disable=protected-access
                name = self._ISA_backend.name
            else:
                self._ISA_backend = None
                name = "None"

            # Get optimization level from backend
            if hasattr(self._primitive, "_transpile_options") and hasattr(
                self._primitive._transpile_options, "optimization_level"  # pylint: disable=protected-access
            ):
                self._ISA_level = self._primitive._transpile_options[  # pylint: disable=protected-access
                    "optimization_level"
                ]
            elif hasattr(self._primitive.options, "optimization_level"):
                self._ISA_level = self._primitive.options["optimization_level"]
            else:
                self._ISA_level = 1

            self._ISA_layout = None

            print(f"ISA uses backend {name} with optimization level {self._ISA_level}")

    def _check_layout(self, circuit: QuantumCircuit) -> None:
        """Check if transpiled layout has changed.

        Args:
            circuit: Circuit whose layout is to be checked.
        """
        if self._save_layout and circuit.layout is not None:
            if self._ISA_layout is None:
                self._ISA_layout = circuit.layout.final_index_layout()
            else:
                if not np.array_equal(self._ISA_layout, circuit.layout.final_index_layout()):
                    print("WARNING: Transpiled layout has changed from readout error run.")

    def redo_M_mitigation(self) -> None:
        """Redo M_mitigation."""
        self._ISA_layout = None
        self._make_Minv()

    @property
    def parameters(self) -> list[float]:
        """Get ansatz parameters.

        Returns:
            Ansatz parameters.
        """
        return self._parameters

    @parameters.setter
    def parameters(
        self,
        parameters: list[float],
    ) -> None:
        """Set ansatz parameters.

        Args:
            parameters: List of ansatz parameters.
        """
        if len(parameters) != self.circuit.num_parameters:
            raise ValueError(
                "The length of the parameter list does not fit the chosen circuit for the Ansatz ",
                self.ansatz,
            )
        if hasattr(self, "cliques"):
            # The distributions should only reset if the parameters are actually changed.
            if not np.array_equal(self._parameters, parameters):
                self.cliques = Clique()
        self._parameters = parameters.copy()

    @property
    def circuit(self) -> QuantumCircuit:
        """Get circuit.

        Returns:
            circuit
        """
        return self._circuit

    @circuit.setter
    def circuit(
        self,
        circuit: QuantumCircuit,
    ) -> None:
        """Set circuit.

        Args:
            circuit: circuit
        """
        # Check if estimator is primitve and ISA selected. If yes, pre-transpile circuit for later use.

        if isinstance(self._primitive, BaseEstimator) and self.ISA:
            self._circuit = transpile(circuit, backend=self._ISA_backend, optimization_level=self._ISA_level)
        else:
            self._circuit = circuit

    @property
    def shots(self) -> int | None:
        """Get number of shots.

        Returns:
            Number of shots.
        """
        return self._shots

    @shots.setter
    def shots(
        self,
        shots: int | None,
    ) -> None:
        """Set number of shots.

        Args:
            shots: Number of shots.
        """
        # IMPORTANT: Shot number in primitive gets always overwritten if a shot number is defined in QI!
        self._circuit_multipl = 1
        # Get shot number form primitive if none defined
        if shots is None:
            if hasattr(self._primitive.options, "shots"):
                # Shot-noise simulator
                self._shots = self._primitive.options.shots
                print("Number of shots has been set to value defined in primitive option: ", self._shots)
            elif "execution" in self._primitive.options:
                # Device
                self._shots = self._primitive.options["execution"]["shots"]
                print("Number of shots has been set to value defined in primitive option: ", self._shots)
            else:
                print(
                    "WARNING: No number of shots option found in primitive. Ideal simulator is assumed and shots set to None / Zero"
                )
                self._shots = None
        else:
            self._shots = shots
        # Check if shot number is allowed
        if self._shots is not None:
            if self._shots > self.max_shots_per_run:
                if isinstance(self._primitive, BaseEstimator):
                    self._primitive.set_options(shots=self.max_shots_per_run)
                    print(
                        "WARNING: Number of shots specified exceed possibility for Estimator. Number of shots is set to ",
                        self.max_shots_per_run,
                    )
                else:
                    print("Number of requested shots exceed the limit of ", self.max_shots_per_run)
                    # Get number of circuits needed to fulfill shot number
                    self._circuit_multipl = math.floor(self._shots / self.max_shots_per_run)
                    self._primitive.set_options(shots=self.max_shots_per_run)
                    print(
                        "Maximum shots are used and additional",
                        self._circuit_multipl - 1,
                        "circuits per Pauli string are appended to circumvent limit.",
                    )
                    if self._shots % self.max_shots_per_run != 0:
                        self._shots = self._circuit_multipl * self.max_shots_per_run
                        print(
                            "WARNING: Requested shots must be multiple of max_shots_per_run. Total shots has been adjusted to ",
                            self._shots,
                        )
            else:
                if shots is not None:  # shots were defined in input and have to be written in primitive
                    self._primitive.set_options(shots=self._shots)
                    print(
                        "Number of shots in primitive has been adapted as specified for QI to ", self._shots
                    )

    @property
    def max_shots_per_run(self) -> int:
        """Get max number of shots per run.

        Returns:
            Max number of shots pers run.
        """
        return self._max_shots_per_run

    @max_shots_per_run.setter
    def max_shots_per_run(
        self,
        max_shots_per_run: int,
    ) -> None:
        """Set max number of shots per run.

        Args:
            max_shots_per_run: Max number of shots pers run.
        """
        self._max_shots_per_run = max_shots_per_run
        # Redo shot check with new max_shots_per_run
        if hasattr(self, "_shots"):  # Check if it is initialization
            self.shots = self._shots

    def _reset_cliques(self) -> None:
        """Reset cliques to empty."""
        self.cliques = Clique()

    def null_shots(self) -> None:
        """Set number of shots to None."""
        self._shots = None
        self._circuit_multipl = 1

    def op_to_qbit(self, op: FermionicOperator) -> SparsePauliOp:
        """Fermionic operator to qbit rep.

        Args:
            op: Operator as SlowQuant's FermionicOperator object

        Returns:
            Qubit representation of operator.
        """
        mapped_op = self.mapper.map(FermionicOp(op.get_qiskit_form(self.num_orbs), self.num_spin_orbs))
        if not isinstance(mapped_op, SparsePauliOp):
            raise TypeError(f"The qubit form of the operator is not SparsePauliOp got, {type(mapped_op)}")
        return mapped_op

    def quantum_expectation_value(
        self, op: FermionicOperator, custom_parameters: list[float] | None = None
    ) -> float:
        """Calculate expectation value of circuit and observables.

        Args:
            op: Operator as SlowQuant's FermionicOperator object.
            custom_parameters: optional custom circuit parameters.

        Returns:
            Expectation value of fermionic operator.
        """
        save_paulis = self._save_paulis
        if custom_parameters is None:
            run_parameters = self.parameters
        else:
            run_parameters = custom_parameters
            save_paulis = False

        # Check if estimator or sampler
        if isinstance(self._primitive, BaseEstimator):
            return self._estimator_quantum_expectation_value(op, run_parameters)
        if isinstance(self._primitive, BaseSampler) and save_paulis:
            return self._sampler_quantum_expectation_value(op)
        if isinstance(self._primitive, BaseSampler):
            return self._sampler_quantum_expectation_value_nosave(
                op, run_parameters, do_cliques=self._do_cliques
            )
        raise ValueError(
            "The Quantum Interface was initiated with an unknown Qiskit primitive, {type(self._primitive)}"
        )

    def _estimator_quantum_expectation_value(
        self, op: FermionicOperator, run_parameters: list[float]
    ) -> float:
        """Calculate expectation value of circuit and observables via Estimator.

        Args:
            op: SlowQuant fermionic operator.
            run_parameters: Circuit parameters.

        Returns:
            Expectation value of operator.
        """
        observables = self.op_to_qbit(op)
        if self.ISA:
            observables = observables.apply_layout(self.circuit.layout)
        job = self._primitive.run(
            circuits=self.circuit,
            parameter_values=run_parameters,
            observables=observables,
            skip_tranpilation=self.ISA,
        )
        if self.shots is not None:  # check if ideal simulator
            self.total_shots_used += self.shots * len(observables)
        self.total_device_calls += 1
        self.total_paulis_evaluated += len(observables)
        result = job.result()
        values = result.values[0]

        if isinstance(values, complex):
            if abs(values.imag) > 10**-2:
                print("Warning: Complex number detected with Im = ", values.imag)

        return values.real

    def _sampler_quantum_expectation_value(self, op: FermionicOperator | SparsePauliOp) -> float:
        r"""Calculate expectation value of circuit and observables via Sampler.

        Calculated Pauli expectation values will be saved in memory.

        The expectation value over a fermionic operator is calcuated as:

        .. math::
            E = \sum_i^N c_i\left<0\left|P_i\right|0\right>

        With :math:`c_i` being the :math:`i` the coefficient and :math:`P_i` the :math:`i` the Pauli string.

        Args:
            op: SlowQuant fermionic operator.

        Returns:
            Expectation value of operator.
        """
        values = 0.0
        # Map Fermionic to Qubit
        if isinstance(op, FermionicOperator):
            observables = self.op_to_qbit(op)
        elif isinstance(op, SparsePauliOp):
            observables = op
        else:
            raise ValueError(
                f"Got unknown operator type {type(op)}, expected FermionicOperator or SparsePauliOp"
            )

        if not hasattr(self, "cliques"):
            self.cliques = Clique()

        paulis_str = [str(x) for x in observables.paulis]
        new_heads = self.cliques.add_paulis(paulis_str)

        # Check if error mitigation is requested and if read-out matrix already exists.
        if self.do_M_mitigation and self._Minv is None:
            self._make_Minv()

        if len(new_heads) != 0:
            # Simulate each clique head with one combined device call
            # and return a list of distributions
            distr = self._one_call_sampler_distributions(new_heads, self.parameters, self.circuit)
            if self.do_M_mitigation:  # apply error mitigation if requested
                for i, dist in enumerate(distr):
                    distr[i] = correct_distribution(dist, self._Minv)
            if self.do_postselection:
                for i, (dist, head) in enumerate(zip(distr, new_heads)):
                    if "X" not in head and "Y" not in head:
                        distr[i] = postselection(dist, self.mapper, self.num_elec)
            self.cliques.update_distr(new_heads, distr)

        # Loop over all Pauli strings in observable and build final result with coefficients
        for pauli, coeff in zip(paulis_str, observables.coeffs):
            result = 0.0
            for key, value in self.cliques.get_distr(pauli).items():  # build result from quasi-distribution
                result += value * get_bitstring_sign(pauli, key)
            values += result * coeff

        if isinstance(values, complex):
            if abs(values.imag) > 10**-2:
                print("Warning: Complex number detected with Im = ", values.imag)

        return values.real

    def _sampler_quantum_expectation_value_nosave(
        self, op: FermionicOperator | SparsePauliOp, run_parameters: list[float], do_cliques: bool = True
    ) -> float:
        r"""Calculate expectation value of circuit and observables via Sampler.

        Calling this function will not use any pre-calculated Pauli expectaion values.
        Nor will it save any of the calculated Pauli expectation values.

        The expectation value over a fermionic operator is calcuated as:

        .. math::
            E = \sum_i^N c_i\left<0\left|P_i\right|0\right>

        With :math:`c_i` being the :math:`i` the coefficient and :math:`P_i` the :math:`i` the Pauli string.

        Args:
            op: SlowQuant fermionic operator.
            run_parameters: Circuit parameters.

        Returns:
            Expectation value of operator.
        """
        values = 0.0
        # Map Fermionic to Qubit
        if isinstance(op, FermionicOperator):
            observables = self.op_to_qbit(op)
        elif isinstance(op, SparsePauliOp):
            observables = op
        else:
            raise ValueError(
                f"Got unknown operator type {type(op)}, expected FermionicOperator or SparsePauliOp"
            )

        # Check if error mitigation is requested and if read-out matrix already exists.
        if self.do_M_mitigation and self._Minv is None:
            self._make_Minv()

        paulis_str = [str(x) for x in observables.paulis]
        if do_cliques:
            # Obtain cliques for operator's Pauli strings
            cliques = Clique()

            new_heads = cliques.add_paulis(paulis_str)

            # Simulate each clique head with one combined device call
            # and return a list of distributions
            distr = self._one_call_sampler_distributions(new_heads, run_parameters, self.circuit)
            if self.do_M_mitigation:  # apply error mitigation if requested
                for i, dist in enumerate(distr):
                    distr[i] = correct_distribution(dist, self._Minv)
            if self.do_postselection:
                for i, (dist, head) in enumerate(zip(distr, new_heads)):
                    if "X" not in head and "Y" not in head:
                        distr[i] = postselection(dist, self.mapper, self.num_elec)
            cliques.update_distr(new_heads, distr)

            # Loop over all Pauli strings in observable and build final result with coefficients
            for pauli, coeff in zip(paulis_str, observables.coeffs):
                result = 0.0
                for key, value in cliques.get_distr(pauli).items():  # build result from quasi-distribution
                    result += value * get_bitstring_sign(pauli, key)
                values += result * coeff
        else:
            # Simulate each Pauli string with one combined device call
            distr = self._one_call_sampler_distributions(paulis_str, run_parameters, self.circuit)
            if self.do_M_mitigation:  # apply error mitigation if requested
                for i, dist in enumerate(distr):
                    distr[i] = correct_distribution(dist, self._Minv)
            if self.do_postselection:
                for i, (dist, pauli) in enumerate(zip(distr, paulis_str)):
                    if "X" not in pauli and "Y" not in pauli:
                        distr[i] = postselection(dist, self.mapper, self.num_elec)

            # Loop over all Pauli strings in observable and build final result with coefficients
            for pauli, coeff, dist in zip(paulis_str, observables.coeffs, distr):
                result = 0.0
                for key, value in dist.items():  # build result from quasi-distribution
                    result += value * get_bitstring_sign(pauli, key)
                values += result * coeff

        if isinstance(values, complex):
            if abs(values.imag) > 10**-2:
                print("Warning: Complex number detected with Im = ", values.imag)

        return values.real

    def quantum_variance(
        self,
        op: FermionicOperator | SparsePauliOp,
        do_cliques: bool = True,
        no_coeffs: bool = False,
        custom_parameters: list[float] | None = None,
    ) -> float:
        """Calculate variance (std**2) of expectation value of circuit and observables.

        Args:
            op: SlowQuant fermionic operator.
            do_cliques: boolean if cliques are used.
            no_coeffs: boolean if coefficients of each Pauli string are used or all st to 1.
            custom_parameters: optional custom circuit parameters.

        Returns:
            Variance of expectation value.
        """
        if isinstance(self._primitive, BaseEstimator):
            raise ValueError("This function does not work with Estimator.")
        if custom_parameters is None:
            run_parameters = self.parameters
        else:
            run_parameters = custom_parameters

        # Map Fermionic to Qubit
        if isinstance(op, FermionicOperator):
            observables = self.op_to_qbit(op)
        elif isinstance(op, SparsePauliOp):
            observables = op
        else:
            raise ValueError(
                f"Got unknown operator type {type(op)}, expected FermionicOperator or SparsePauliOp"
            )

        if do_cliques:
            if not hasattr(self, "cliques"):
                self.cliques = Clique()

            new_heads = self.cliques.add_paulis([str(x) for x in observables.paulis])

            if len(new_heads) != 0:
                # Check if error mitigation is requested and if read-out matrix already exists.
                if self.do_M_mitigation and self._Minv is None:
                    self._make_Minv()

                # Simulate each clique head with one combined device call
                # and return a list of distributions
                distr = self._one_call_sampler_distributions(new_heads, run_parameters, self.circuit)
                if self.do_M_mitigation:  # apply error mitigation if requested
                    for i, dist in enumerate(distr):
                        distr[i] = correct_distribution(dist, self._Minv)
                if self.do_postselection:
                    for i, (dist, head) in enumerate(zip(distr, new_heads)):
                        if "X" not in head and "Y" not in head:
                            distr[i] = postselection(dist, self.mapper, self.num_elec)
                self.cliques.update_distr(new_heads, distr)
        else:
            print(
                "WARNING: REM and Post-Selection not implemented for quantum variance without the use of cliques."
            )

        # Loop over all Pauli strings in observable and build final result with coefficients
        result = 0.0
        paulis_str = [str(x) for x in observables.paulis]
        for pauli, coeff in zip(paulis_str, observables.coeffs):
            if no_coeffs:
                coeff = 1
            # Get distribution from cliques
            if do_cliques:
                dist = self.cliques.get_distr(pauli)
                # Calculate p1: Probability of measuring one
                p1 = 0.0
                for key, value in dist.items():
                    if get_bitstring_sign(pauli, key) == 1:
                        p1 += value
            else:
                p1 = self._sampler_distribution_p1(pauli, run_parameters)
            if self.shots is None:
                var_p = 4 * np.abs(coeff.real) ** 2 * np.abs(p1 - p1**2)
            else:
                var_p = 4 * np.abs(coeff.real) ** 2 * np.abs(p1 - p1**2) / (self.shots)
            result += var_p
        return result

    def _one_call_sampler_distributions(
        self,
        paulis: list[str] | str,
        run_parameters: list[list[float]] | list[float],
        circuits_in: list[QuantumCircuit] | QuantumCircuit,
    ) -> list[dict[str, float]]:
        r"""Get results from a sampler distribution for several Pauli strings measured on several circuits.

        The expectation value of a Pauli string is calcuated as:

        .. math::
            E = \sum_i^N p_i\left<b_i\left|P\right|b_i\right>

        With :math:`p_i` being the :math:`i` th probability and :math:`b_i` being the `i` th bit-string.

        Args:
            paulis: (List of) Pauli strings to measure.
            run_paramters: List of parameters of each circuit.
            circuits_in: List of circuits

        Returns:
            Array of quasi-distributions in order of all circuits results for a given Pauli String first.
            E.g.: [PauliString[0] for Circuit[0], PauliString[0] for Circuit[1], ...]
        """
        if not isinstance(self._primitive, BaseSampler):
            raise TypeError(f"Expected primitive to be of type BaseSampler got, {type(self._primitive)}")
        if isinstance(paulis, str):
            paulis = [paulis]
        num_paulis = len(paulis)
        if isinstance(circuits_in, QuantumCircuit):
            circuits_in = [circuits_in]
        num_circuits = len(circuits_in)

        circuits = [None] * (num_paulis * num_circuits)
        # Create QuantumCircuits
        for nr_pauli, pauli in enumerate(paulis):
            pauli_circuit = to_CBS_measurement(pauli)
            for nr_circuit, circuit in enumerate(circuits_in):
                ansatz_w_obs = circuit.compose(pauli_circuit)
                ansatz_w_obs.measure_all()
                circuits[(nr_circuit + (nr_pauli * num_circuits))] = ansatz_w_obs
        circuits = circuits * self._circuit_multipl

        # Run sampler
        if num_circuits == 1:
            parameter_values = [run_parameters] * (num_paulis * self._circuit_multipl)
        else:
            parameter_values = run_parameters * (num_paulis * self._circuit_multipl)  # type: ignore
        if self.ISA:
            circuits = transpile(
                circuits,
                backend=self._ISA_backend,
                optimization_level=self._ISA_level,
                initial_layout=self._ISA_layout,
            )
            self._check_layout(circuits[0])
            job = self._primitive.run(
                circuits,
                parameter_values=parameter_values,
                skip_transpilation=True,
            )
        else:
            job = self._primitive.run(
                circuits,
                parameter_values=parameter_values,
            )
        if self.shots is not None:  # check if ideal simulator
            self.total_shots_used += self.shots * num_paulis * num_circuits * self._circuit_multipl
        self.total_device_calls += 1
        self.total_paulis_evaluated += num_paulis * num_circuits * self._circuit_multipl

        # Get quasi-distribution in binary probabilities
        distr = [res.binary_probabilities() for res in job.result().quasi_dists]
        if self._circuit_multipl == 1:
            return distr

        # Post-process multiple circuit runs together
        length = num_paulis * num_circuits
        dist_combined = copy.deepcopy(distr[:length])
        for nr, dist in enumerate(distr[length:]):
            for key, value in dist.items():
                dist_combined[nr % length][key] = value + dist_combined[nr % length].get(key, 0)
        for dist in dist_combined:
            for key in dist:
                dist[key] /= self._circuit_multipl
        return dist_combined

    def _sampler_distributions(
        self, pauli: str, run_parameters: list[float], custom_circ: None | QuantumCircuit = None
    ) -> dict[str, float]:
        r"""Get results from a sampler distribution for one given Pauli string.

        The expectation value of a Pauli string is calcuated as:

        .. math::
            E = \sum_i^N p_i\left<b_i\left|P\right|b_i\right>

        With :math:`p_i` being the :math:`i` th probability and :math:`b_i` being the `i` th bit-string.

        Args:
            pauli: Pauli string to measure.
            run_paramters: Parameters of circuit.
            custom_circ: Specific circuit to run.

        Returns:
            Quasi-distributions.
        """
        if not isinstance(self._primitive, BaseSampler):
            raise TypeError(f"Expected primitive to be of type BaseSampler got, {type(self._primitive)}")
        if self._circuit_multipl > 1:
            print(
                "WARNING: The chosen function does not allow for appending circuits. Choose _one_call_sampler_distributions instead."
            )
            print(
                "Simulation will be run without appending circuits with ", self.max_shots_per_run, " shots."
            )
            shots: int | None = self.max_shots_per_run
        else:
            shots = self.shots

        # Create QuantumCircuit
        if custom_circ is None:
            ansatz_w_obs = self.circuit.compose(to_CBS_measurement(pauli))
        else:
            ansatz_w_obs = custom_circ.compose(to_CBS_measurement(pauli))
        ansatz_w_obs.measure_all()

        # Run sampler
        if self.ISA:
            circuit = transpile(
                ansatz_w_obs,
                backend=self._ISA_backend,
                optimization_level=self._ISA_level,
                initial_layout=self._ISA_layout,
            )
            self._check_layout(circuit)
            job = self._primitive.run(
                circuit,
                parameter_values=run_parameters,
                skip_transpilation=True,
            )
        else:
            job = self._primitive.run(
                ansatz_w_obs,
                parameter_values=run_parameters,
            )
        if shots is not None:  # check if ideal simulator
            self.total_shots_used += shots
        self.total_device_calls += 1
        self.total_paulis_evaluated += 1

        # Get quasi-distribution in binary probabilities
        distr = job.result().quasi_dists[0].binary_probabilities()
        return distr

    def _sampler_distribution_p1(
        self, pauli: str, run_parameters: list[float], custom_circ: None | QuantumCircuit = None
    ) -> float:
        """Sample the probability of measuring one for a given Pauli string.

            pauli: Pauli string.
            run_paramters: Ansatz parameters.
            custom_circ: Custom circuit to run.

        Returns:
            p1 probability.
        """
        # Get quasi-distribution in binary probabilities
        distr = self._sampler_distributions(pauli, run_parameters, custom_circ)

        p1 = 0.0
        for key, value in distr.items():
            if get_bitstring_sign(pauli, key) == 1:
                p1 += value
        return p1

    def _make_Minv(self) -> None:
        r"""Make inverse of read-out correlation matrix with one device call.

        The read-out correlation matrix is of the form (for two qubits):

        .. math::
            M = \begin{pmatrix}
                P(00|00) & P(00|10) & P(00|01) & P(00|11)\\
                P(10|00) & P(10|10) & P(10|01) & P(10|11)\\
                P(01|00) & P(01|10) & P(01|01) & P(01|11)\\
                P(11|00) & P(11|10) & P(11|01) & P(11|11)
                \end{pmatrix}

        With :math:`P(AB|CD)` meaning the probability of reading :math:`AB` given the circuit is prepared to give :math:`CD`.

        The construction also supports the independent qubit approximation, which for two qubits means that:

        .. math::
            P(\tilde{q}_1 \tilde{q}_0|q_1 q_0) = P(\tilde{q}_1|q_1)P(\tilde{q}_0|q_0)

        Under this approximation only :math:`\left<00\right|` and :math:`\left<11\right|` need to be measured,
        in order the gain enough information to construct :math:`M`.

        The read-out correlation take the following form (for two qubits):

        .. math::
            M = \begin{pmatrix}
                P_{q1}(0|0)P_{q0}(0|0) & P_{q1}(0|1)P_{q0}(0|0) & P_{q1}(0|0)P_{q0}(0|1) & P_{q1}(0|1)P_{q0}(0|1)\\
                P_{q1}(1|0)P_{q0}(0|0) & P_{q1}(1|1)P_{q0}(0|0) & P_{q1}(1|0)P_{q0}(0|1) & P_{q1}(1|1)P_{q0}(0|1)\\
                P_{q1}(0|0)P_{q0}(1|0) & P_{q1}(0|1)P_{q0}(1|0) & P_{q1}(0|0)P_{q0}(1|1) & P_{q1}(0|1)P_{q0}(1|1)\\
                P_{q1}(1|0)P_{q0}(1|0) & P_{q1}(1|1)P_{q0}(1|0) & P_{q1}(1|0)P_{q0}(1|1) & P_{q1}(1|1)P_{q0}(1|1)
                \end{pmatrix}

        The construct also support the building of the read-out correlation matrix when the ansatz is included:

        .. math::
            \left<00\right| \rightarrow \left<00\right|\boldsymbol{U}^\dagger\left(\boldsymbol{\theta}=\boldsymbol{0}\right)

        This way some of the gate-error can be build into the read-out correlation matrix.

        #. https://qiskit.org/textbook/ch-quantum-hardware/measurement-error-mitigation.html
        """
        print("Measuring error mitigation read-out matrix.")
        self._save_layout = True
        if self.num_qubits > 12:
            raise ValueError("Current implementation does not scale above 12 qubits?")
        if "transpilation" in self._primitive.options:
            if self._primitive.options["transpilation"]["initial_layout"] is None:
                raise ValueError(
                    "Doing read-out correlation matrix requires qubits to be fixed. Got ['transpilation']['initial_layout'] as None"
                )
        else:
            print("No transpilation option found in primitive. Run via simulator is assumed.")
        if self.do_M_ansatz0:
            ansatz = self.circuit
            # Negate the Hartree-Fock State
            ansatz = ansatz.compose(HartreeFock(self.num_orbs, self.num_elec, self.mapper))
        else:
            ansatz = QuantumCircuit(self.num_qubits)
        M = np.zeros((2**self.num_qubits, 2**self.num_qubits))
        if self.do_M_iqa:
            ansatzX = ansatz.copy()
            for i in range(self.num_qubits):
                ansatzX.x(i)
            [Pzero, Pone] = self._one_call_sampler_distributions(
                "Z" * self.num_qubits,
                [[10**-8] * len(ansatz.parameters)] * 2,
                [ansatz.copy(), ansatzX],
            )
            for comb in itertools.product([0, 1], repeat=self.num_qubits):
                idx2 = int("".join([str(x) for x in comb]), 2)
                for comb_m in itertools.product([0, 1], repeat=self.num_qubits):
                    P = 1.0
                    idx1 = int("".join([str(x) for x in comb_m]), 2)
                    for idx, (bit, bit_m) in enumerate(zip(comb[::-1], comb_m[::-1])):
                        val = 0.0
                        if bit == 0:
                            Pout = Pzero
                        else:
                            Pout = Pone
                        for bitstring, prob in Pout.items():
                            if bitstring[idx] == str(bit_m):
                                val += prob
                        P *= val
                    M[idx1, idx2] = P
        else:
            ansatz_list = [None] * 2**self.num_qubits
            for nr, comb in enumerate(itertools.product([0, 1], repeat=self.num_qubits)):
                ansatzX = ansatz.copy()
                idx2 = int("".join([str(x) for x in comb]), 2)
                for i, bit in enumerate(comb):
                    if bit == 1:
                        ansatzX.x(i)
                # Make list of custom ansatz
                ansatz_list[nr] = ansatzX
            # Simulate all elements with one device call
            Px_list = self._one_call_sampler_distributions(
                "Z" * self.num_qubits,
                [[10**-8] * len(ansatz.parameters)] * len(ansatz_list),
                ansatz_list,
            )
            # Construct M
            for idx2, Px in enumerate(Px_list):
                for bitstring, prob in Px.items():
                    idx1 = int(bitstring[::-1], 2)
                    M[idx1, idx2] = prob
        self._Minv = np.linalg.inv(M)<|MERGE_RESOLUTION|>--- conflicted
+++ resolved
@@ -12,18 +12,7 @@
 from qiskit_nature.second_q.mappers.fermionic_mapper import FermionicMapper
 from qiskit_nature.second_q.operators import FermionicOp
 
-<<<<<<< HEAD
-from slowquant.qiskit_interface.custom_ansatz import (
-    ErikD_JW,
-    ErikD_Parity,
-    ErikSD_JW,
-    ErikSD_Parity,
-    tUPS,
-)
-=======
-from slowquant.qiskit_interface.base import FermionicOperator
 from slowquant.qiskit_interface.custom_ansatz import fUCCSD, tUPS
->>>>>>> 78f917dd
 from slowquant.qiskit_interface.util import (
     Clique,
     correct_distribution,
