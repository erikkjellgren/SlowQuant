--- conflicted
+++ resolved
@@ -83,13 +83,10 @@
         self.total_device_calls = 0
         self.total_paulis_evaluated = 0
         self.ansatz_options = ansatz_options
-<<<<<<< HEAD
         self.do_postselection = do_postselection
-=======
         self._save_layout = False
         self._save_paulis = True  # hard switch to stop using Pauli saving (debugging tool).
         self._do_cliques = True  # hard switch to stop using QWC (debugging tool).
->>>>>>> 5640dc2a
 
     def construct_circuit(self, num_orbs: int, num_elec: tuple[int, int]) -> None:
         """Construct qiskit circuit.
