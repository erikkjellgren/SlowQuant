--- conflicted
+++ resolved
@@ -164,20 +164,11 @@
         # Check if estimator or sampler
         if isinstance(self._primitive, BaseEstimator):
             return self._estimator_quantum_expectation_value(op, run_parameters)
-<<<<<<< HEAD
-        if isinstance(self.primitive, BaseSampler):
+        if isinstance(self._primitive, BaseSampler):
             return self._sampler_quantum_expectation_value(op, run_parameters)
         raise ValueError(
-            "The Quantum Interface was initiated with an unknown Qiskit primitive, {type(self.primitive)}"
+            "The Quantum Interface was initiated with an unknown Qiskit primitive, {type(self._primitive)}"
         )
-=======
-        elif isinstance(self._primitive, BaseSampler):
-            return self._sampler_quantum_expectation_value(op, run_parameters)
-        else:
-            raise ValueError(
-                "The Quantum Interface was initiated with an unknown Qiskit primitive, {type(self._primitive)}"
-            )
->>>>>>> 6f60c6ce
 
     def _estimator_quantum_expectation_value(
         self, op: FermionicOperator, run_parameters: list[float]
