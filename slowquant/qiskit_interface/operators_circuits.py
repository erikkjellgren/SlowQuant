import numpy as np
from qiskit.circuit import Parameter, ParameterExpression, QuantumCircuit
from qiskit.circuit.library import PauliEvolutionGate
from qiskit.quantum_info import Pauli
from qiskit_nature.second_q.mappers import JordanWignerMapper
from qiskit_nature.second_q.mappers.fermionic_mapper import FermionicMapper
from qiskit_nature.second_q.operators import FermionicOp

from slowquant.qiskit_interface.util import f2q
from slowquant.unitary_coupled_cluster.operators import anni_spin


def single_excitation(
    i: int,
    a: int,
    num_orbs: int,
    qc: QuantumCircuit,
    theta: Parameter | ParameterExpression,
    mapper: FermionicMapper,
) -> QuantumCircuit:
    """Get single excitation circuit.

    Args:
        i: Strongly occupied spin orbital index.
        a: Weakly occupied spin orbital index.
        num_orbs: Number of spatial orbitals.
        qc: Quantum circuit.
        theta: Circuit parameter.
        mapper: Fermionic to qubit mapper.

    Returns:
        Single excitation circuit.
    """
    if isinstance(mapper, JordanWignerMapper):
<<<<<<< HEAD
        qc = single_excitation_efficient(a, i, num_orbs, qc, theta)
    else:
        qc = single_excitation_trotter(i, a, num_orbs, qc, theta, mapper)
=======
        qc = _single_excitation_efficient(a, i, num_orbs, qc, theta)
    else:
        qc = _single_excitation_trotter(i, a, num_orbs, qc, theta, mapper)
>>>>>>> b6d21e13
    return qc


def double_excitation(
    i: int,
    j: int,
    a: int,
    b: int,
    num_orbs: int,
    qc: QuantumCircuit,
    theta: Parameter | ParameterExpression,
    mapper: FermionicMapper,
) -> QuantumCircuit:
    """Get double excitation circuit.

    Args:
        i: Strongly occupied spin orbital index.
        j: Strongly occupied spin orbital index.
        a: Weakly occupied spin orbital index.
        b: Weakly occupied spin orbital index.
        num_orbs: Number of spatial orbitals.
        qc: Quantum circuit.
        theta: Circuit parameter.
        mapper: Fermionic to qubit mapper.

    Returns:
        Single excitation circuit.
    """
    if isinstance(mapper, JordanWignerMapper):
<<<<<<< HEAD
        qc = double_excitation_efficient(a, b, i, j, num_orbs, qc, theta)
    else:
        qc = double_excitation_trotter(i, j, a, b, num_orbs, qc, theta, mapper)
=======
        qc = _double_excitation_efficient(a, b, i, j, num_orbs, qc, theta)
    else:
        qc = _double_excitation_trotter(i, j, a, b, num_orbs, qc, theta, mapper)
>>>>>>> b6d21e13
    return qc


def sa_single_excitation(
    i: int,
    a: int,
    num_orbs: int,
    qc: QuantumCircuit,
    theta: Parameter | ParameterExpression,
    mapper: FermionicMapper,
) -> QuantumCircuit:
    """Get spin-adapted single singlet excitation circuit.

    Args:
        i: Strongly occupied spatial orbital index.
        a: Weakly occupied spatial orbital index.
        num_orbs: Number of spatial orbitals.
        qc: Quantum circuit.
        theta: Circuit parameter.
        mapper: Fermionic to qubit mapper.

    Returns:
        Spin-adpated singlet single excitation circuit.
    """
    if isinstance(mapper, JordanWignerMapper):
<<<<<<< HEAD
        qc = sa_single_excitation_efficient(a, i, num_orbs, qc, theta)
    else:
        qc = sa_single_excitation_trotter(i, a, num_orbs, qc, theta, mapper)
    return qc


def single_excitation_efficient(
=======
        qc = _sa_single_excitation_efficient(a, i, num_orbs, qc, theta)
    else:
        qc = _sa_single_excitation_trotter(i, a, num_orbs, qc, theta, mapper)
    return qc


def _single_excitation_efficient(
>>>>>>> b6d21e13
    k: int, i: int, num_orbs: int, qc: QuantumCircuit, theta: Parameter | ParameterExpression
) -> QuantumCircuit:
    r"""Exact circuit for single excitation.

    Implementation of the following operator,

    .. math::
       \boldsymbol{U} = \exp\left(\theta\hat{a}^\dagger_k\hat{a}_i\right)

    #. 10.1103/PhysRevA.102.062612, Fig. 3 and Fig. 8
    #. 10.1038/s42005-021-00730-0, Fig. 1

    Args:
        k: Weakly occupied spin orbital index.
        i: Strongly occupied spin orbital index.
        num_orbs: Number of spatial orbitals.
        qc: Quantum circuit.
        theta: Circuit parameter.

    Returns:
        Single excitation circuit.
    """
    k = f2q(k, num_orbs)
    i = f2q(i, num_orbs)
    if k <= i:
        raise ValueError(f"k={k}, must be larger than i={i}")
    if k - 1 == i:
        qc.rz(np.pi / 2, i)
        qc.rx(np.pi / 2, i)
        qc.rx(np.pi / 2, k)
        qc.cx(i, k)
        qc.rx(theta, i)
        qc.rz(theta, k)
        qc.cx(i, k)
        qc.rx(-np.pi / 2, k)
        qc.rx(-np.pi / 2, i)
        qc.rz(-np.pi / 2, i)
    else:
        qc.cx(k, i)
        for t in range(k - 2, i, -1):
            qc.cx(t + 1, t)
        qc.cz(i + 1, k)
        qc.ry(theta, k)
        qc.cx(i, k)
        qc.ry(-theta, k)
        qc.cx(i, k)
        qc.cz(i + 1, k)
        for t in range(i + 1, k - 1):
            qc.cx(t + 1, t)
        qc.cx(k, i)
    return qc


<<<<<<< HEAD
def double_excitation_efficient(
=======
def _double_excitation_efficient(
>>>>>>> b6d21e13
    k: int, l: int, i: int, j: int, num_orbs: int, qc: QuantumCircuit, theta: Parameter | ParameterExpression
) -> QuantumCircuit:
    r"""Exact circuit for double excitation.

    Implementation of the following operator,

    .. math::
       \boldsymbol{U} = \exp\left(\theta\hat{a}^\dagger_k\hat{a}^\dagger_l\hat{a}_j\hat{a}_i\right)

    #. 10.1103/PhysRevA.102.062612, Fig. 6, Fig. 7, and, Fig. 9
    #. 10.1038/s42005-021-00730-0, Fig. 2

    Args:
        k: Weakly occupied spin orbital index.
        l: Weakly occupied spin orbital index.
        i: Strongly occupied spin orbital index.
        j: Strongly occupied spin orbital index.
        num_orbs: Number of spatial orbitals.
        qc: Quantum circuit.
        theta: Circuit parameter.

    Returns:
        Double excitation circuit.
    """
    if k < i or k < j:
        raise ValueError(f"Operator only implemented for k, {k}, larger than i, {i}, and j, {j}")
    if l < i or l < j:
        raise ValueError(f"Operator only implemented for l, {l}, larger than i, {i}, and j, {j}")
    n_alpha = 0
    n_beta = 0
    if i % 2 == 0:
        n_alpha += 1
    else:
        n_beta += 1
    if j % 2 == 0:
        n_alpha += 1
    else:
        n_beta += 1
    if k % 2 == 0:
        n_alpha += 1
    else:
        n_beta += 1
    if l % 2 == 0:
        n_alpha += 1
    else:
        n_beta += 1
    if n_alpha % 2 != 0 or n_beta % 2 != 0:
        raise ValueError("Operator only implemented for spin conserving operators.")
    fac = 1
    if k % 2 == l % 2 and k % 2 == 0 and i % 2 != 0:
        fac *= -1
    k = f2q(k, num_orbs)
    l = f2q(l, num_orbs)
    i = f2q(i, num_orbs)
    j = f2q(j, num_orbs)
    if k > l:
        l, k = k, l
        fac *= -1
    if i > j:
        j, i = i, j
        fac *= -1
    if l < j:
        l, j = j, l
        fac *= -1
    if k < i:
        k, i = i, k
        fac *= -1
    # cnot ladder is easier to implement if the indices are sorted.
    i_z, k_z, j_z, l_z = np.sort((k, l, i, j))
    theta = 2 * theta * fac

    qc.cx(l, k)
    qc.cx(j, i)
    qc.cx(l, j)

    if l_z != j_z + 1:
        for t in range(i_z + 1, k_z - 1):
            qc.cx(t, t + 1)
        if i_z + 1 != k_z:  # and j+1 != k and k-1 != j+1:
            qc.cx(k_z - 1, j_z + 1)
        # if j+1 != k:
        for t in range(j_z + 1, l_z - 1):
            qc.cx(t, t + 1)
        qc.cz(l_z, l_z - 1)
    elif i_z != k_z - 1:
        for t in range(i_z + 1, k_z - 1):
            qc.cx(t, t + 1)
        qc.cz(l_z, k_z - 1)
    qc.x(k)
    qc.x(i)

    qc.ry(theta / 8, l)
    qc.h(k)
    qc.cx(l, k)
    qc.ry(-theta / 8, l)
    qc.h(i)
    qc.cx(l, i)
    qc.ry(theta / 8, l)
    qc.cx(l, k)
    qc.ry(-theta / 8, l)
    qc.h(j)
    qc.cx(l, j)
    qc.ry(theta / 8, l)
    qc.cx(l, k)
    qc.ry(-theta / 8, l)
    qc.cx(l, i)
    qc.ry(theta / 8, l)
    qc.h(i)
    qc.cx(l, k)
    qc.ry(-theta / 8, l)
    qc.h(k)
    qc.cx(l, j)
    qc.h(j)

    qc.x(k)
    qc.x(i)
    if l_z != j_z + 1:
        qc.cz(l_z, l_z - 1)
        for t in range(l_z - 1, j_z + 1, -1):
            qc.cx(t - 1, t)
        if i_z + 1 != k_z:
            qc.cx(k_z - 1, j_z + 1)
        for t in range(k_z - 1, i_z + 1, -1):
            qc.cx(t - 1, t)
    elif i_z != k_z - 1:
        qc.cz(l_z, k_z - 1)
        for t in range(k_z - 1, i_z + 1, -1):
            qc.cx(t - 1, t)
    qc.cx(l, j)
    qc.cx(l, k)
    qc.cx(j, i)
    return qc


<<<<<<< HEAD
def sa_single_excitation_efficient(
=======
def _sa_single_excitation_efficient(
>>>>>>> b6d21e13
    k: int, i: int, num_orbs: int, qc: QuantumCircuit, theta: Parameter | ParameterExpression
) -> QuantumCircuit:
    r"""Exact circuit for spin-adapted singlet single excitation.

    Implementation of the following operator,

    .. math::
       \boldsymbol{U} = \exp\left(\frac{\theta}{\sqrt{2}}\left(\hat{E}_{ki} - \hat{E}_{ik}^\dagger\right)\right)

    Implemented as,

    .. math::
       \boldsymbol{U} = \exp\left(\frac{\theta}{\sqrt{2}}\hat{a}^\dagger_{k,\alpha}\hat{a}_{i,\alpha}\right)
                        \exp\left(\frac{\theta}{\sqrt{2}}\hat{a}^\dagger_{k,\beta}\hat{a}_{i,\beta}\right)

    Args:
        k: Weakly occupied spatial orbital index.
        i: Strongly occupied spatial orbital index.
        num_orbs: Number of spatial orbitals.
        qc: Quantum circuit.
        theta: Circuit parameter.

    Returns:
        Single singlet spin-adapted excitation circuit.
    """
    # qc = single_excitation(2 * k, 2 * i, num_orbs, qc, 2 ** (-1 / 2) * theta)
    # qc = single_excitation(2 * k + 1, 2 * i + 1, num_orbs, qc, 2 ** (-1 / 2) * theta)
<<<<<<< HEAD
    qc = single_excitation_efficient(2 * k, 2 * i, num_orbs, qc, theta)
    qc = single_excitation_efficient(2 * k + 1, 2 * i + 1, num_orbs, qc, theta)
    return qc


def single_excitation_trotter(i, a, num_orbs, qc, theta, mapper) -> QuantumCircuit:
=======
    qc = _single_excitation_efficient(2 * k, 2 * i, num_orbs, qc, theta)
    qc = _single_excitation_efficient(2 * k + 1, 2 * i + 1, num_orbs, qc, theta)
    return qc


def _single_excitation_trotter(
    i: int,
    a: int,
    num_orbs: int,
    qc: QuantumCircuit,
    theta: Parameter | ParameterExpression,
    mapper: FermionicMapper,
) -> QuantumCircuit:
>>>>>>> b6d21e13
    """Get single excitation as a trotterized fermionic operator.

    The Pauli string from the mapped fermionic operator are sorted
    lexicographically to make the circuit shorter from gate cancelation.

    Args:
        i: Strongly occupied spin orbital index.
        a: Weakly occupied spin orbital index.
        num_orbs: Number of spatial orbitals.
        qc: Quantum circuit.
        theta: Circuit parameter.
        mapper: Fermionic to qubit mapper.

    Returns:
        Trotterized fermionic single excitation circuit.
    """
    num_spin_orbs = 2 * num_orbs
    op = anni_spin(a, True) * anni_spin(i, False)
    T = op - op.dagger
    op_mapped = mapper.map(FermionicOp(T.get_qiskit_form(num_orbs), num_spin_orbs))
    ops = np.array([str(pauli) for pauli in op_mapped.paulis])
    factors = np.array([(-1.0j * x).real for x in op_mapped.coeffs])
    sort_idx = np.argsort(ops)
    ops = ops[sort_idx]
    factors = factors[sort_idx]
    num_qubits = qc.num_qubits
    for pauli, fac in zip(ops, factors):
        qc.append(
            PauliEvolutionGate(Pauli(pauli), fac * theta),
            np.linspace(0, num_qubits - 1, num_qubits, dtype=int).tolist(),
        )
    return qc


<<<<<<< HEAD
def double_excitation_trotter(i, j, a, b, num_orbs, qc, theta, mapper) -> QuantumCircuit:
=======
def _double_excitation_trotter(
    i: int,
    j: int,
    a: int,
    b: int,
    num_orbs: int,
    qc: QuantumCircuit,
    theta: Parameter | ParameterExpression,
    mapper: FermionicMapper,
) -> QuantumCircuit:
>>>>>>> b6d21e13
    """Get double excitation as a trotterized fermionic operator.

    The Pauli string from the mapped fermionic operator are sorted
    lexicographically to make the circuit shorter from gate cancelation.

    Args:
        i: Strongly occupied spin orbital index.
        j: Strongly occupied spin orbital index.
        a: Weakly occupied spin orbital index.
        b: Weakly occupied spin orbital index.
        num_orbs: Number of spatial orbitals.
        qc: Quantum circuit.
        theta: Circuit parameter.
        mapper: Fermionic to qubit mapper.

    Returns:
        Trotterized fermionic double excitation circuit.
    """
    num_spin_orbs = 2 * num_orbs
    ops = []
    factors = []
    op = anni_spin(a, True) * anni_spin(b, True) * anni_spin(j, False) * anni_spin(i, False)
    T = op - op.dagger
    op_mapped = mapper.map(FermionicOp(T.get_qiskit_form(num_orbs), num_spin_orbs))
    ops = np.array([str(pauli) for pauli in op_mapped.paulis])
    factors = np.array([(-1.0j * x).real for x in op_mapped.coeffs])
    sort_idx = np.argsort(ops)
    ops = ops[sort_idx]
    factors = factors[sort_idx]
    num_qubits = qc.num_qubits
    for pauli, fac in zip(ops, factors):
        qc.append(
            PauliEvolutionGate(Pauli(pauli), fac * theta),
            np.linspace(0, num_qubits - 1, num_qubits, dtype=int).tolist(),
        )
    return qc


<<<<<<< HEAD
def sa_single_excitation_trotter(
=======
def _sa_single_excitation_trotter(
>>>>>>> b6d21e13
    i: int,
    a: int,
    num_orbs: int,
    qc: QuantumCircuit,
    theta: Parameter | ParameterExpression,
    mapper: FermionicMapper,
) -> QuantumCircuit:
    """Get spin-adapted singlet single excitation as a trotterized fermionic operator.

    Args:
        i: Strongly occupied spatial orbital index.
        a: Weakly occupied spatial orbital index.
        num_orbs: Number of spatial orbitals.
        qc: Quantum circuit.
        theta: Circuit parameter.
        mapper: Fermionic to qubit mapper.

    Returns:
        Trotterized fermionic spin-adapted singlet single excitation circuit.
    """
<<<<<<< HEAD
    qc = single_excitation_trotter(2 * i, 2 * a, num_orbs, qc, theta, mapper)
    qc = single_excitation_trotter(2 * i + 1, 2 * a + 1, num_orbs, qc, theta, mapper)
=======
    qc = _single_excitation_trotter(2 * i, 2 * a, num_orbs, qc, theta, mapper)
    qc = _single_excitation_trotter(2 * i + 1, 2 * a + 1, num_orbs, qc, theta, mapper)
>>>>>>> b6d21e13
    return qc<|MERGE_RESOLUTION|>--- conflicted
+++ resolved
@@ -32,15 +32,9 @@
         Single excitation circuit.
     """
     if isinstance(mapper, JordanWignerMapper):
-<<<<<<< HEAD
-        qc = single_excitation_efficient(a, i, num_orbs, qc, theta)
-    else:
-        qc = single_excitation_trotter(i, a, num_orbs, qc, theta, mapper)
-=======
         qc = _single_excitation_efficient(a, i, num_orbs, qc, theta)
     else:
         qc = _single_excitation_trotter(i, a, num_orbs, qc, theta, mapper)
->>>>>>> b6d21e13
     return qc
 
 
@@ -70,15 +64,9 @@
         Single excitation circuit.
     """
     if isinstance(mapper, JordanWignerMapper):
-<<<<<<< HEAD
-        qc = double_excitation_efficient(a, b, i, j, num_orbs, qc, theta)
-    else:
-        qc = double_excitation_trotter(i, j, a, b, num_orbs, qc, theta, mapper)
-=======
         qc = _double_excitation_efficient(a, b, i, j, num_orbs, qc, theta)
     else:
         qc = _double_excitation_trotter(i, j, a, b, num_orbs, qc, theta, mapper)
->>>>>>> b6d21e13
     return qc
 
 
@@ -104,15 +92,6 @@
         Spin-adpated singlet single excitation circuit.
     """
     if isinstance(mapper, JordanWignerMapper):
-<<<<<<< HEAD
-        qc = sa_single_excitation_efficient(a, i, num_orbs, qc, theta)
-    else:
-        qc = sa_single_excitation_trotter(i, a, num_orbs, qc, theta, mapper)
-    return qc
-
-
-def single_excitation_efficient(
-=======
         qc = _sa_single_excitation_efficient(a, i, num_orbs, qc, theta)
     else:
         qc = _sa_single_excitation_trotter(i, a, num_orbs, qc, theta, mapper)
@@ -120,7 +99,6 @@
 
 
 def _single_excitation_efficient(
->>>>>>> b6d21e13
     k: int, i: int, num_orbs: int, qc: QuantumCircuit, theta: Parameter | ParameterExpression
 ) -> QuantumCircuit:
     r"""Exact circuit for single excitation.
@@ -174,11 +152,7 @@
     return qc
 
 
-<<<<<<< HEAD
-def double_excitation_efficient(
-=======
 def _double_excitation_efficient(
->>>>>>> b6d21e13
     k: int, l: int, i: int, j: int, num_orbs: int, qc: QuantumCircuit, theta: Parameter | ParameterExpression
 ) -> QuantumCircuit:
     r"""Exact circuit for double excitation.
@@ -313,11 +287,7 @@
     return qc
 
 
-<<<<<<< HEAD
-def sa_single_excitation_efficient(
-=======
 def _sa_single_excitation_efficient(
->>>>>>> b6d21e13
     k: int, i: int, num_orbs: int, qc: QuantumCircuit, theta: Parameter | ParameterExpression
 ) -> QuantumCircuit:
     r"""Exact circuit for spin-adapted singlet single excitation.
@@ -345,14 +315,6 @@
     """
     # qc = single_excitation(2 * k, 2 * i, num_orbs, qc, 2 ** (-1 / 2) * theta)
     # qc = single_excitation(2 * k + 1, 2 * i + 1, num_orbs, qc, 2 ** (-1 / 2) * theta)
-<<<<<<< HEAD
-    qc = single_excitation_efficient(2 * k, 2 * i, num_orbs, qc, theta)
-    qc = single_excitation_efficient(2 * k + 1, 2 * i + 1, num_orbs, qc, theta)
-    return qc
-
-
-def single_excitation_trotter(i, a, num_orbs, qc, theta, mapper) -> QuantumCircuit:
-=======
     qc = _single_excitation_efficient(2 * k, 2 * i, num_orbs, qc, theta)
     qc = _single_excitation_efficient(2 * k + 1, 2 * i + 1, num_orbs, qc, theta)
     return qc
@@ -366,7 +328,6 @@
     theta: Parameter | ParameterExpression,
     mapper: FermionicMapper,
 ) -> QuantumCircuit:
->>>>>>> b6d21e13
     """Get single excitation as a trotterized fermionic operator.
 
     The Pauli string from the mapped fermionic operator are sorted
@@ -401,9 +362,6 @@
     return qc
 
 
-<<<<<<< HEAD
-def double_excitation_trotter(i, j, a, b, num_orbs, qc, theta, mapper) -> QuantumCircuit:
-=======
 def _double_excitation_trotter(
     i: int,
     j: int,
@@ -414,7 +372,6 @@
     theta: Parameter | ParameterExpression,
     mapper: FermionicMapper,
 ) -> QuantumCircuit:
->>>>>>> b6d21e13
     """Get double excitation as a trotterized fermionic operator.
 
     The Pauli string from the mapped fermionic operator are sorted
@@ -453,11 +410,7 @@
     return qc
 
 
-<<<<<<< HEAD
-def sa_single_excitation_trotter(
-=======
 def _sa_single_excitation_trotter(
->>>>>>> b6d21e13
     i: int,
     a: int,
     num_orbs: int,
@@ -478,11 +431,6 @@
     Returns:
         Trotterized fermionic spin-adapted singlet single excitation circuit.
     """
-<<<<<<< HEAD
-    qc = single_excitation_trotter(2 * i, 2 * a, num_orbs, qc, theta, mapper)
-    qc = single_excitation_trotter(2 * i + 1, 2 * a + 1, num_orbs, qc, theta, mapper)
-=======
     qc = _single_excitation_trotter(2 * i, 2 * a, num_orbs, qc, theta, mapper)
     qc = _single_excitation_trotter(2 * i + 1, 2 * a + 1, num_orbs, qc, theta, mapper)
->>>>>>> b6d21e13
     return qc