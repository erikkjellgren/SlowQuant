import numpy as np
from qiskit.circuit import Parameter, ParameterExpression, QuantumCircuit

from slowquant.qiskit_interface.util import f2q


def tups_single(p: int, num_orbs: int, qc: QuantumCircuit, theta: Parameter) -> QuantumCircuit:
    r"""Spin-adapted single excitation as used in the tUPS ansatz.

    Exact implementation of,

    .. math::
        \boldsymbol{U} = \exp\left(\theta\hat{\kappa}_{p,p+1}\right)

    With, :math:`\hat{\kappa}_{p,p+1}=\hat{E}_{p,p+1}-\hat{E}_{p+1,p}`

    .. code-block:

             ┌─────────┐┌─────────┐     ┌───────┐     ┌──────────┐┌──────────┐
        q_0: ┤ Rz(π/2) ├┤ Rx(π/2) ├──■──┤ Rx(θ) ├──■──┤ Rx(-π/2) ├┤ Rz(-π/2) ├
             ├─────────┤└─────────┘┌─┴─┐├───────┤┌─┴─┐├──────────┤└──────────┘
        q_1: ┤ Rx(π/2) ├───────────┤ X ├┤ Rz(θ) ├┤ X ├┤ Rx(-π/2) ├────────────
             ├─────────┤┌─────────┐└───┘├───────┤└───┘├──────────┤┌──────────┐
        q_2: ┤ Rz(π/2) ├┤ Rx(π/2) ├──■──┤ Rx(θ) ├──■──┤ Rx(-π/2) ├┤ Rz(-π/2) ├
             ├─────────┤└─────────┘┌─┴─┐├───────┤┌─┴─┐├──────────┤└──────────┘
        q_3: ┤ Rx(π/2) ├───────────┤ X ├┤ Rz(θ) ├┤ X ├┤ Rx(-π/2) ├────────────
             └─────────┘           └───┘└───────┘└───┘└──────────┘

    #. 10.48550/arXiv.2312.09761
    #. 10.1038/s42005-021-00730-0, Fig. 1

    Args:
        p: Occupied spatial index.
        num_orbs: Number of spatial orbitals.
        qc: Quantum circuit.
        theta: Circuit parameter.

    Returns:
        Modified quantum circuit.
    """
    pa = p
    pb = p + num_orbs
    qc.rz(np.pi / 2, pa)
    qc.rx(np.pi / 2, pa)
    qc.rx(np.pi / 2, pa + 1)
    qc.cx(pa, pa + 1)
    qc.rx(theta, pa)
    qc.rz(theta, pa + 1)
    qc.cx(pa, pa + 1)
    qc.rx(-np.pi / 2, pa + 1)
    qc.rx(-np.pi / 2, pa)
    qc.rz(-np.pi / 2, pa)
    qc.rz(np.pi / 2, pb)
    qc.rx(np.pi / 2, pb)
    qc.rx(np.pi / 2, pb + 1)
    qc.cx(pb, pb + 1)
    qc.rx(theta, pb)
    qc.rz(theta, pb + 1)
    qc.cx(pb, pb + 1)
    qc.rx(-np.pi / 2, pb + 1)
    qc.rx(-np.pi / 2, pb)
    qc.rz(-np.pi / 2, pb)
    return qc


def tups_double(p: int, num_orbs: int, qc: QuantumCircuit, theta: Parameter) -> QuantumCircuit:
    r"""Spin-adapted pair double excitation as used in the tUPS ansatz.

    Exact implementation of,

    .. math::
        \boldsymbol{U} = \exp\left(\frac{\theta}{2}\hat{\kappa}_{p,p+1}\right)

    With, :math:`\hat{\kappa}_{p,p+1}=\hat{E}_{p,p+1}^2-\hat{E}_{p+1,p}^2`

    .. code-block::

                            ┌─────────────┐     ┌─────────┐     ┌─────────────┐     »
        q_0: ──■─────────■──┤ Ry(-0.25*θ) ├──■──┤ Ry(θ/4) ├──■──┤ Ry(-0.25*θ) ├──■──»
               │       ┌─┴─┐└────┬───┬────┘  │  └─────────┘  │  └─────────────┘  │  »
        q_1: ──┼────■──┤ X ├─────┤ H ├───────┼───────────────┼───────────────────┼──»
             ┌─┴─┐  │  ├───┤     ├───┤     ┌─┴─┐             │                 ┌─┴─┐»
        q_2: ┤ X ├──┼──┤ X ├─────┤ H ├─────┤ X ├─────────────┼─────────────────┤ X ├»
             └───┘┌─┴─┐├───┤     ├───┤     └───┘           ┌─┴─┐               └───┘»
        q_3: ─────┤ X ├┤ X ├─────┤ H ├─────────────────────┤ X ├────────────────────»
                  └───┘└───┘     └───┘                     └───┘                    »
        «     ┌─────────┐     ┌─────────────┐     ┌─────────┐               »
        «q_0: ┤ Ry(θ/4) ├──■──┤ Ry(-0.25*θ) ├──■──┤ Ry(θ/4) ├────────────■──»
        «     └─────────┘┌─┴─┐└────┬───┬────┘  │  ├─────────┤┌────────┐  │  »
        «q_1: ───────────┤ X ├─────┤ H ├───────┼──┤ Ry(π/2) ├┤ P(π/2) ├──┼──»
        «                └───┘     └───┘     ┌─┴─┐└─────────┘└────────┘  │  »
        «q_2: ───────────────────────────────┤ X ├───────────────────────┼──»
        «                                    └───┘                     ┌─┴─┐»
        «q_3: ─────────────────────────────────────────────────────────┤ X ├»
        «                                                              └───┘»
        «     ┌─────────────┐     ┌─────────┐      ┌────────┐
        «q_0: ┤ Ry(-0.25*θ) ├──■──┤ Ry(θ/4) ├──■───┤ P(π/2) ├──────────────■───────
        «     └─────────────┘  │  └─────────┘┌─┴─┐┌┴────────┤┌──────────┐  │
        «q_1: ─────────────────┼─────────────┤ X ├┤ P(-π/2) ├┤ Ry(-π/2) ├──┼────■──
        «                    ┌─┴─┐   ┌───┐   ├───┤└─────────┘└──────────┘┌─┴─┐  │
        «q_2: ───────────────┤ X ├───┤ H ├───┤ X ├───────────────────────┤ X ├──┼──
        «          ┌───┐     ├───┤   └───┘   └───┘                       └───┘┌─┴─┐
        «q_3: ─────┤ H ├─────┤ X ├────────────────────────────────────────────┤ X ├
        «          └───┘     └───┘                                            └───┘

    #. 10.48550/arXiv.2312.09761
    #. 10.1103/PhysRevA.102.062612, Fig. 7
    #. 10.1038/s42005-021-00730-0, Fig. 2

    Args:
        p: Occupied spatial index.
        num_orbs: Number of spatial orbitals.
        qc: Quantum circuit.
        theta: Circuit parameter.

    Returns:
        Modified quantum circuit.
    """
    l = p
    j = p + 1
    k = p + num_orbs
    i = p + num_orbs + 1
    qc.cx(l, k)
    qc.cx(j, i)
    qc.cx(l, j)
    qc.x(k)
    qc.x(i)
    qc.ry(-theta / 4, l)
    qc.h(k)
    qc.cx(l, k)
    qc.ry(theta / 4, l)
    qc.h(i)
    qc.cx(l, i)
    qc.ry(-theta / 4, l)
    qc.cx(l, k)
    qc.ry(theta / 4, l)
    qc.h(j)
    qc.cx(l, j)
    qc.ry(-theta / 4, l)
    qc.cx(l, k)
    qc.ry(theta / 4, l)
    qc.cx(l, i)
    qc.ry(-theta / 4, l)
    qc.h(i)
    qc.cx(l, k)
    qc.ry(theta / 4, l)
    qc.h(k)
    qc.h(j)
    qc.ry(np.pi / 2, j)
    qc.p(np.pi / 2, j)
    qc.cx(l, j)
    qc.p(np.pi / 2, l)
    qc.p(-np.pi / 2, j)
    qc.ry(-np.pi / 2, j)
    qc.x(k)
    qc.x(i)
    qc.cx(j, i)
    qc.cx(l, k)
    return qc


def single_excitation(
    k: int, i: int, num_orbs: int, qc: QuantumCircuit, theta: Parameter | ParameterExpression
) -> QuantumCircuit:
    r"""Exact circuit for single excitation.

    Implementation of the following operator,

    .. math::
       \boldsymbol{U} = \exp\left(\theta\hat{a}^\dagger_k\hat{a}_i\right)

    #. 10.1103/PhysRevA.102.062612, Fig. 3 and Fig. 8

    Args:
        k: Weakly occupied spin orbital index.
        i: Strongly occupied spin orbital index.
        num_orbs: Number of spatial orbitals.
        qc: Quantum circuit.
        theta: Circuit parameter.

    Returns:
        Single excitation circuit.
    """
    k = f2q(k, num_orbs)
    i = f2q(i, num_orbs)
    if k <= i:
        raise ValueError(f"k={k}, must be larger than i={i}")
    if k - 1 == i:
        qc.rz(np.pi / 2, i)
        qc.rx(np.pi / 2, i)
        qc.rx(np.pi / 2, k)
        qc.cx(i, k)
        qc.rx(theta, i)
        qc.rz(theta, k)
        qc.cx(i, k)
        qc.rx(-np.pi / 2, k)
        qc.rx(-np.pi / 2, i)
        qc.rz(-np.pi / 2, i)
    else:
        qc.cx(k, i)
        for t in range(k - 2, i, -1):
            qc.cx(t + 1, t)
        qc.cz(i + 1, k)
        qc.ry(theta, k)
        qc.cx(i, k)
        qc.ry(-theta, k)
        qc.cx(i, k)
        qc.cz(i + 1, k)
        for t in range(i + 1, k - 1):
            qc.cx(t + 1, t)
        qc.cx(k, i)
    return qc


def double_excitation(
    k: int, l: int, i: int, j: int, num_orbs: int, qc: QuantumCircuit, theta: Parameter
) -> QuantumCircuit:
    r"""Exact circuit for double excitation.

    Implementation of the following operator,

    .. math::
       \boldsymbol{U} = \exp\left(\theta\hat{a}^\dagger_k\hat{a}_i\hat{a}^\dagger_l\hat{a}_j\right)

    #. 10.1103/PhysRevA.102.062612, Fig. 6 and Fig. 9

    Args:
        k: Weakly occupied spin orbital index.
        l: Weakly occupied spin orbital index.
        i: Strongly occupied spin orbital index.
        j: Strongly occupied spin orbital index.
        num_orbs: Number of spatial orbitals.
        qc: Quantum circuit.
        theta: Circuit parameter.

    Returns:
        Double excitation circuit.
    """
    if k < i or k < j:
        raise ValueError(f"Operator only implemented for k, {k}, larger than i, {i}, and j, {j}")
    if l < i or l < j:
        raise ValueError(f"Operator only implemented for l, {l}, larger than i, {i}, and j, {j}")
    n_alpha = 0
    n_beta = 0
    if i % 2 == 0:
        n_alpha += 1
    else:
        n_beta += 1
    if j % 2 == 0:
        n_alpha += 1
    else:
        n_beta += 1
    if k % 2 == 0:
        n_alpha += 1
    else:
        n_beta += 1
    if l % 2 == 0:
        n_alpha += 1
    else:
        n_beta += 1
    if n_alpha % 2 != 0 or n_beta % 2 != 0:
        raise ValueError("Operator only implemented for spin conserving operators.")
    fac = 1
    if k % 2 == l % 2 and k % 2 == 0 and i % 2 != 0:
        fac *= -1
    k = f2q(k, num_orbs)
    l = f2q(l, num_orbs)
    i = f2q(i, num_orbs)
    j = f2q(j, num_orbs)
    if k > l:
        l, k = k, l
        fac *= -1
    if i > j:
        j, i = i, j
        fac *= -1
    if l < j:
        l, j = j, l
        fac *= -1
    if k < i:
        k, i = i, k
        fac *= -1
    # cnot ladder is easier to implement if the indices are sorted.
    i_z, k_z, j_z, l_z = np.sort((k, l, i, j))
    theta = 2 * theta * fac

    qc.cx(l, k)
    qc.cx(j, i)
    qc.cx(l, j)

    if l_z != j_z + 1:
        for t in range(i_z + 1, k_z - 1):
            qc.cx(t, t + 1)
        if i_z + 1 != k_z:  # and j+1 != k and k-1 != j+1:
            qc.cx(k_z - 1, j_z + 1)
        # if j+1 != k:
        for t in range(j_z + 1, l_z - 1):
            qc.cx(t, t + 1)
        qc.cz(l_z, l_z - 1)
    elif i_z != k_z - 1:
        for t in range(i_z + 1, k_z - 1):
            qc.cx(t, t + 1)
        qc.cz(l_z, k_z - 1)
    qc.x(k)
    qc.x(i)

    qc.ry(theta / 8, l)
    qc.h(k)
    qc.cx(l, k)
    qc.ry(-theta / 8, l)
    qc.h(i)
    qc.cx(l, i)
    qc.ry(theta / 8, l)
    qc.cx(l, k)
    qc.ry(-theta / 8, l)
    qc.h(j)
    qc.cx(l, j)
    qc.ry(theta / 8, l)
    qc.cx(l, k)
    qc.ry(-theta / 8, l)
    qc.cx(l, i)
    qc.ry(theta / 8, l)
    qc.h(i)
    qc.cx(l, k)
    qc.ry(-theta / 8, l)
    qc.h(k)
    qc.cx(l, j)
    qc.h(j)

    qc.x(k)
    qc.x(i)
    if l_z != j_z + 1:
        qc.cz(l_z, l_z - 1)
        for t in range(l_z - 1, j_z + 1, -1):
            qc.cx(t - 1, t)
        if i_z + 1 != k_z:
            qc.cx(k_z - 1, j_z + 1)
        for t in range(k_z - 1, i_z + 1, -1):
            qc.cx(t - 1, t)
    elif i_z != k_z - 1:
        qc.cz(l_z, k_z - 1)
        for t in range(k_z - 1, i_z + 1, -1):
            qc.cx(t - 1, t)
    qc.cx(l, j)
    qc.cx(l, k)
    qc.cx(j, i)
    return qc


def single_sa_excitation(
    k: int, i: int, num_orbs: int, qc: QuantumCircuit, theta: Parameter
) -> QuantumCircuit:
    r"""Exact circuit for spin-adapted singlet single excitation.

    Implementation of the following operator,

    .. math::
       \boldsymbol{U} = \exp\left(\frac{\theta}{\sqrt{2}}\left(\hat{E}_{ki} - \hat{E}_{ik}^\dagger\right)\right)

    Implemented as,

    .. math::
       \boldsymbol{U} = \exp\left(\frac{\theta}{\sqrt{2}}\hat{a}^\dagger_{k,\alpha}\hat{a}_{i,\alpha}\right)
                        \exp\left(\frac{\theta}{\sqrt{2}}\hat{a}^\dagger_{k,\beta}\hat{a}_{i,\beta}\right)

    Args:
        k: Weakly occupied spatial orbital index.
        i: Strongly occupied spatial orbital index.
        num_orbs: Number of spatial orbitals.
        qc: Quantum circuit.
        theta: Circuit parameter.

    Returns:
        Single singlet spin-adapted excitation circuit.
    """
    # qc = single_excitation(2 * k, 2 * i, num_orbs, qc, 2 ** (-1 / 2) * theta)
    # qc = single_excitation(2 * k + 1, 2 * i + 1, num_orbs, qc, 2 ** (-1 / 2) * theta)
<<<<<<< HEAD
    qc = single_excitation(2 * k, 2 * i, num_orbs, qc, theta)
    qc = single_excitation(2 * k + 1, 2 * i + 1, num_orbs, qc, theta)
=======
    qc = _single_excitation_efficient(2 * k, 2 * i, num_orbs, qc, theta)
    qc = _single_excitation_efficient(2 * k + 1, 2 * i + 1, num_orbs, qc, theta)
    return qc


def _single_excitation_trotter(
    i: int,
    a: int,
    num_orbs: int,
    qc: QuantumCircuit,
    theta: Parameter | ParameterExpression,
    mapper: FermionicMapper,
) -> QuantumCircuit:
    """Get single excitation as a trotterized fermionic operator.

    The Pauli string from the mapped fermionic operator are sorted
    lexicographically to make the circuit shorter from gate cancelation.

    Args:
        i: Strongly occupied spin orbital index.
        a: Weakly occupied spin orbital index.
        num_orbs: Number of spatial orbitals.
        qc: Quantum circuit.
        theta: Circuit parameter.
        mapper: Fermionic to qubit mapper.

    Returns:
        Trotterized fermionic single excitation circuit.
    """
    num_spin_orbs = 2 * num_orbs
    op = anni_spin(a, True) * anni_spin(i, False)
    T = op - op.dagger
    op_mapped = mapper.map(FermionicOp(T.get_qiskit_form(num_orbs), num_spin_orbs))
    ops = np.array([str(pauli) for pauli in op_mapped.paulis])
    factors = np.array([(-1.0j * x).real for x in op_mapped.coeffs])
    sort_idx = np.argsort(ops)
    ops = ops[sort_idx]
    factors = factors[sort_idx]
    num_qubits = qc.num_qubits
    for pauli, fac in zip(ops, factors):
        qc.append(
            PauliEvolutionGate(Pauli(pauli), fac * theta),
            np.linspace(0, num_qubits - 1, num_qubits, dtype=int).tolist(),
        )
    return qc


def _double_excitation_trotter(
    i: int,
    j: int,
    a: int,
    b: int,
    num_orbs: int,
    qc: QuantumCircuit,
    theta: Parameter | ParameterExpression,
    mapper: FermionicMapper,
) -> QuantumCircuit:
    """Get double excitation as a trotterized fermionic operator.

    The Pauli string from the mapped fermionic operator are sorted
    lexicographically to make the circuit shorter from gate cancellation.

    Args:
        i: Strongly occupied spin orbital index.
        j: Strongly occupied spin orbital index.
        a: Weakly occupied spin orbital index.
        b: Weakly occupied spin orbital index.
        num_orbs: Number of spatial orbitals.
        qc: Quantum circuit.
        theta: Circuit parameter.
        mapper: Fermionic to qubit mapper.

    Returns:
        Trotterized fermionic double excitation circuit.
    """
    num_spin_orbs = 2 * num_orbs
    ops = []
    factors = []
    op = anni_spin(a, True) * anni_spin(b, True) * anni_spin(j, False) * anni_spin(i, False)
    T = op - op.dagger
    op_mapped = mapper.map(FermionicOp(T.get_qiskit_form(num_orbs), num_spin_orbs))
    ops = np.array([str(pauli) for pauli in op_mapped.paulis])
    factors = np.array([(-1.0j * x).real for x in op_mapped.coeffs])
    sort_idx = np.argsort(ops)
    ops = ops[sort_idx]
    factors = factors[sort_idx]
    num_qubits = qc.num_qubits
    for pauli, fac in zip(ops, factors):
        qc.append(
            PauliEvolutionGate(Pauli(pauli), fac * theta),
            np.linspace(0, num_qubits - 1, num_qubits, dtype=int).tolist(),
        )
    return qc


def _sa_single_excitation_trotter(
    i: int,
    a: int,
    num_orbs: int,
    qc: QuantumCircuit,
    theta: Parameter | ParameterExpression,
    mapper: FermionicMapper,
) -> QuantumCircuit:
    """Get spin-adapted singlet single excitation as a trotterized fermionic operator.

    Args:
        i: Strongly occupied spatial orbital index.
        a: Weakly occupied spatial orbital index.
        num_orbs: Number of spatial orbitals.
        qc: Quantum circuit.
        theta: Circuit parameter.
        mapper: Fermionic to qubit mapper.

    Returns:
        Trotterized fermionic spin-adapted singlet single excitation circuit.
    """
    qc = _single_excitation_trotter(2 * i, 2 * a, num_orbs, qc, theta, mapper)
    qc = _single_excitation_trotter(2 * i + 1, 2 * a + 1, num_orbs, qc, theta, mapper)
>>>>>>> fbde08b7
    return qc<|MERGE_RESOLUTION|>--- conflicted
+++ resolved
@@ -1,165 +1,104 @@
 import numpy as np
 from qiskit.circuit import Parameter, ParameterExpression, QuantumCircuit
+from qiskit.circuit.library import PauliEvolutionGate
+from qiskit.quantum_info import Pauli
+from qiskit_nature.second_q.mappers import JordanWignerMapper
+from qiskit_nature.second_q.mappers.fermionic_mapper import FermionicMapper
+from qiskit_nature.second_q.operators import FermionicOp
 
 from slowquant.qiskit_interface.util import f2q
-
-
-def tups_single(p: int, num_orbs: int, qc: QuantumCircuit, theta: Parameter) -> QuantumCircuit:
-    r"""Spin-adapted single excitation as used in the tUPS ansatz.
-
-    Exact implementation of,
-
-    .. math::
-        \boldsymbol{U} = \exp\left(\theta\hat{\kappa}_{p,p+1}\right)
-
-    With, :math:`\hat{\kappa}_{p,p+1}=\hat{E}_{p,p+1}-\hat{E}_{p+1,p}`
-
-    .. code-block:
-
-             ┌─────────┐┌─────────┐     ┌───────┐     ┌──────────┐┌──────────┐
-        q_0: ┤ Rz(π/2) ├┤ Rx(π/2) ├──■──┤ Rx(θ) ├──■──┤ Rx(-π/2) ├┤ Rz(-π/2) ├
-             ├─────────┤└─────────┘┌─┴─┐├───────┤┌─┴─┐├──────────┤└──────────┘
-        q_1: ┤ Rx(π/2) ├───────────┤ X ├┤ Rz(θ) ├┤ X ├┤ Rx(-π/2) ├────────────
-             ├─────────┤┌─────────┐└───┘├───────┤└───┘├──────────┤┌──────────┐
-        q_2: ┤ Rz(π/2) ├┤ Rx(π/2) ├──■──┤ Rx(θ) ├──■──┤ Rx(-π/2) ├┤ Rz(-π/2) ├
-             ├─────────┤└─────────┘┌─┴─┐├───────┤┌─┴─┐├──────────┤└──────────┘
-        q_3: ┤ Rx(π/2) ├───────────┤ X ├┤ Rz(θ) ├┤ X ├┤ Rx(-π/2) ├────────────
-             └─────────┘           └───┘└───────┘└───┘└──────────┘
-
-    #. 10.48550/arXiv.2312.09761
-    #. 10.1038/s42005-021-00730-0, Fig. 1
-
-    Args:
-        p: Occupied spatial index.
-        num_orbs: Number of spatial orbitals.
-        qc: Quantum circuit.
-        theta: Circuit parameter.
-
-    Returns:
-        Modified quantum circuit.
-    """
-    pa = p
-    pb = p + num_orbs
-    qc.rz(np.pi / 2, pa)
-    qc.rx(np.pi / 2, pa)
-    qc.rx(np.pi / 2, pa + 1)
-    qc.cx(pa, pa + 1)
-    qc.rx(theta, pa)
-    qc.rz(theta, pa + 1)
-    qc.cx(pa, pa + 1)
-    qc.rx(-np.pi / 2, pa + 1)
-    qc.rx(-np.pi / 2, pa)
-    qc.rz(-np.pi / 2, pa)
-    qc.rz(np.pi / 2, pb)
-    qc.rx(np.pi / 2, pb)
-    qc.rx(np.pi / 2, pb + 1)
-    qc.cx(pb, pb + 1)
-    qc.rx(theta, pb)
-    qc.rz(theta, pb + 1)
-    qc.cx(pb, pb + 1)
-    qc.rx(-np.pi / 2, pb + 1)
-    qc.rx(-np.pi / 2, pb)
-    qc.rz(-np.pi / 2, pb)
-    return qc
-
-
-def tups_double(p: int, num_orbs: int, qc: QuantumCircuit, theta: Parameter) -> QuantumCircuit:
-    r"""Spin-adapted pair double excitation as used in the tUPS ansatz.
-
-    Exact implementation of,
-
-    .. math::
-        \boldsymbol{U} = \exp\left(\frac{\theta}{2}\hat{\kappa}_{p,p+1}\right)
-
-    With, :math:`\hat{\kappa}_{p,p+1}=\hat{E}_{p,p+1}^2-\hat{E}_{p+1,p}^2`
-
-    .. code-block::
-
-                            ┌─────────────┐     ┌─────────┐     ┌─────────────┐     »
-        q_0: ──■─────────■──┤ Ry(-0.25*θ) ├──■──┤ Ry(θ/4) ├──■──┤ Ry(-0.25*θ) ├──■──»
-               │       ┌─┴─┐└────┬───┬────┘  │  └─────────┘  │  └─────────────┘  │  »
-        q_1: ──┼────■──┤ X ├─────┤ H ├───────┼───────────────┼───────────────────┼──»
-             ┌─┴─┐  │  ├───┤     ├───┤     ┌─┴─┐             │                 ┌─┴─┐»
-        q_2: ┤ X ├──┼──┤ X ├─────┤ H ├─────┤ X ├─────────────┼─────────────────┤ X ├»
-             └───┘┌─┴─┐├───┤     ├───┤     └───┘           ┌─┴─┐               └───┘»
-        q_3: ─────┤ X ├┤ X ├─────┤ H ├─────────────────────┤ X ├────────────────────»
-                  └───┘└───┘     └───┘                     └───┘                    »
-        «     ┌─────────┐     ┌─────────────┐     ┌─────────┐               »
-        «q_0: ┤ Ry(θ/4) ├──■──┤ Ry(-0.25*θ) ├──■──┤ Ry(θ/4) ├────────────■──»
-        «     └─────────┘┌─┴─┐└────┬───┬────┘  │  ├─────────┤┌────────┐  │  »
-        «q_1: ───────────┤ X ├─────┤ H ├───────┼──┤ Ry(π/2) ├┤ P(π/2) ├──┼──»
-        «                └───┘     └───┘     ┌─┴─┐└─────────┘└────────┘  │  »
-        «q_2: ───────────────────────────────┤ X ├───────────────────────┼──»
-        «                                    └───┘                     ┌─┴─┐»
-        «q_3: ─────────────────────────────────────────────────────────┤ X ├»
-        «                                                              └───┘»
-        «     ┌─────────────┐     ┌─────────┐      ┌────────┐
-        «q_0: ┤ Ry(-0.25*θ) ├──■──┤ Ry(θ/4) ├──■───┤ P(π/2) ├──────────────■───────
-        «     └─────────────┘  │  └─────────┘┌─┴─┐┌┴────────┤┌──────────┐  │
-        «q_1: ─────────────────┼─────────────┤ X ├┤ P(-π/2) ├┤ Ry(-π/2) ├──┼────■──
-        «                    ┌─┴─┐   ┌───┐   ├───┤└─────────┘└──────────┘┌─┴─┐  │
-        «q_2: ───────────────┤ X ├───┤ H ├───┤ X ├───────────────────────┤ X ├──┼──
-        «          ┌───┐     ├───┤   └───┘   └───┘                       └───┘┌─┴─┐
-        «q_3: ─────┤ H ├─────┤ X ├────────────────────────────────────────────┤ X ├
-        «          └───┘     └───┘                                            └───┘
-
-    #. 10.48550/arXiv.2312.09761
-    #. 10.1103/PhysRevA.102.062612, Fig. 7
-    #. 10.1038/s42005-021-00730-0, Fig. 2
-
-    Args:
-        p: Occupied spatial index.
-        num_orbs: Number of spatial orbitals.
-        qc: Quantum circuit.
-        theta: Circuit parameter.
-
-    Returns:
-        Modified quantum circuit.
-    """
-    l = p
-    j = p + 1
-    k = p + num_orbs
-    i = p + num_orbs + 1
-    qc.cx(l, k)
-    qc.cx(j, i)
-    qc.cx(l, j)
-    qc.x(k)
-    qc.x(i)
-    qc.ry(-theta / 4, l)
-    qc.h(k)
-    qc.cx(l, k)
-    qc.ry(theta / 4, l)
-    qc.h(i)
-    qc.cx(l, i)
-    qc.ry(-theta / 4, l)
-    qc.cx(l, k)
-    qc.ry(theta / 4, l)
-    qc.h(j)
-    qc.cx(l, j)
-    qc.ry(-theta / 4, l)
-    qc.cx(l, k)
-    qc.ry(theta / 4, l)
-    qc.cx(l, i)
-    qc.ry(-theta / 4, l)
-    qc.h(i)
-    qc.cx(l, k)
-    qc.ry(theta / 4, l)
-    qc.h(k)
-    qc.h(j)
-    qc.ry(np.pi / 2, j)
-    qc.p(np.pi / 2, j)
-    qc.cx(l, j)
-    qc.p(np.pi / 2, l)
-    qc.p(-np.pi / 2, j)
-    qc.ry(-np.pi / 2, j)
-    qc.x(k)
-    qc.x(i)
-    qc.cx(j, i)
-    qc.cx(l, k)
-    return qc
+from slowquant.unitary_coupled_cluster.operators import anni_spin
 
 
 def single_excitation(
+    i: int,
+    a: int,
+    num_orbs: int,
+    qc: QuantumCircuit,
+    theta: Parameter | ParameterExpression,
+    mapper: FermionicMapper,
+) -> QuantumCircuit:
+    """Get single excitation circuit.
+
+    Args:
+        i: Strongly occupied spin orbital index.
+        a: Weakly occupied spin orbital index.
+        num_orbs: Number of spatial orbitals.
+        qc: Quantum circuit.
+        theta: Circuit parameter.
+        mapper: Fermionic to qubit mapper.
+
+    Returns:
+        Single excitation circuit.
+    """
+    if isinstance(mapper, JordanWignerMapper):
+        qc = _single_excitation_efficient(a, i, num_orbs, qc, theta)
+    else:
+        qc = _single_excitation_trotter(i, a, num_orbs, qc, theta, mapper)
+    return qc
+
+
+def double_excitation(
+    i: int,
+    j: int,
+    a: int,
+    b: int,
+    num_orbs: int,
+    qc: QuantumCircuit,
+    theta: Parameter | ParameterExpression,
+    mapper: FermionicMapper,
+) -> QuantumCircuit:
+    """Get double excitation circuit.
+
+    Args:
+        i: Strongly occupied spin orbital index.
+        j: Strongly occupied spin orbital index.
+        a: Weakly occupied spin orbital index.
+        b: Weakly occupied spin orbital index.
+        num_orbs: Number of spatial orbitals.
+        qc: Quantum circuit.
+        theta: Circuit parameter.
+        mapper: Fermionic to qubit mapper.
+
+    Returns:
+        Single excitation circuit.
+    """
+    if isinstance(mapper, JordanWignerMapper):
+        qc = _double_excitation_efficient(a, b, i, j, num_orbs, qc, theta)
+    else:
+        qc = _double_excitation_trotter(i, j, a, b, num_orbs, qc, theta, mapper)
+    return qc
+
+
+def sa_single_excitation(
+    i: int,
+    a: int,
+    num_orbs: int,
+    qc: QuantumCircuit,
+    theta: Parameter | ParameterExpression,
+    mapper: FermionicMapper,
+) -> QuantumCircuit:
+    """Get spin-adapted single singlet excitation circuit.
+
+    Args:
+        i: Strongly occupied spatial orbital index.
+        a: Weakly occupied spatial orbital index.
+        num_orbs: Number of spatial orbitals.
+        qc: Quantum circuit.
+        theta: Circuit parameter.
+        mapper: Fermionic to qubit mapper.
+
+    Returns:
+        Spin-adpated singlet single excitation circuit.
+    """
+    if isinstance(mapper, JordanWignerMapper):
+        qc = _sa_single_excitation_efficient(a, i, num_orbs, qc, theta)
+    else:
+        qc = _sa_single_excitation_trotter(i, a, num_orbs, qc, theta, mapper)
+    return qc
+
+
+def _single_excitation_efficient(
     k: int, i: int, num_orbs: int, qc: QuantumCircuit, theta: Parameter | ParameterExpression
 ) -> QuantumCircuit:
     r"""Exact circuit for single excitation.
@@ -170,6 +109,7 @@
        \boldsymbol{U} = \exp\left(\theta\hat{a}^\dagger_k\hat{a}_i\right)
 
     #. 10.1103/PhysRevA.102.062612, Fig. 3 and Fig. 8
+    #. 10.1038/s42005-021-00730-0, Fig. 1
 
     Args:
         k: Weakly occupied spin orbital index.
@@ -212,17 +152,18 @@
     return qc
 
 
-def double_excitation(
-    k: int, l: int, i: int, j: int, num_orbs: int, qc: QuantumCircuit, theta: Parameter
+def _double_excitation_efficient(
+    k: int, l: int, i: int, j: int, num_orbs: int, qc: QuantumCircuit, theta: Parameter | ParameterExpression
 ) -> QuantumCircuit:
     r"""Exact circuit for double excitation.
 
     Implementation of the following operator,
 
     .. math::
-       \boldsymbol{U} = \exp\left(\theta\hat{a}^\dagger_k\hat{a}_i\hat{a}^\dagger_l\hat{a}_j\right)
-
-    #. 10.1103/PhysRevA.102.062612, Fig. 6 and Fig. 9
+       \boldsymbol{U} = \exp\left(\theta\hat{a}^\dagger_k\hat{a}^\dagger_l\hat{a}_j\hat{a}_i\right)
+
+    #. 10.1103/PhysRevA.102.062612, Fig. 6, Fig. 7, and, Fig. 9
+    #. 10.1038/s42005-021-00730-0, Fig. 2
 
     Args:
         k: Weakly occupied spin orbital index.
@@ -346,8 +287,8 @@
     return qc
 
 
-def single_sa_excitation(
-    k: int, i: int, num_orbs: int, qc: QuantumCircuit, theta: Parameter
+def _sa_single_excitation_efficient(
+    k: int, i: int, num_orbs: int, qc: QuantumCircuit, theta: Parameter | ParameterExpression
 ) -> QuantumCircuit:
     r"""Exact circuit for spin-adapted singlet single excitation.
 
@@ -374,10 +315,6 @@
     """
     # qc = single_excitation(2 * k, 2 * i, num_orbs, qc, 2 ** (-1 / 2) * theta)
     # qc = single_excitation(2 * k + 1, 2 * i + 1, num_orbs, qc, 2 ** (-1 / 2) * theta)
-<<<<<<< HEAD
-    qc = single_excitation(2 * k, 2 * i, num_orbs, qc, theta)
-    qc = single_excitation(2 * k + 1, 2 * i + 1, num_orbs, qc, theta)
-=======
     qc = _single_excitation_efficient(2 * k, 2 * i, num_orbs, qc, theta)
     qc = _single_excitation_efficient(2 * k + 1, 2 * i + 1, num_orbs, qc, theta)
     return qc
@@ -496,5 +433,4 @@
     """
     qc = _single_excitation_trotter(2 * i, 2 * a, num_orbs, qc, theta, mapper)
     qc = _single_excitation_trotter(2 * i + 1, 2 * a + 1, num_orbs, qc, theta, mapper)
->>>>>>> fbde08b7
     return qc