from collections.abc import Sequence

import numpy as np
from qiskit.primitives import BaseSampler

from slowquant.molecularintegrals.integralfunctions import (
    one_electron_integral_transform,
)
from slowquant.qiskit_interface.linear_response.lr_baseclass import (
    get_num_CBS_elements,
    get_num_nonCBS,
    quantumLRBaseClass,
)
from slowquant.qiskit_interface.util import Clique
from slowquant.unitary_coupled_cluster.density_matrix import (
    ReducedDenstiyMatrix,
    get_orbital_gradient_response,
    get_orbital_response_hessian_block,
    get_orbital_response_metric_sigma,
    get_orbital_response_property_gradient,
)
from slowquant.unitary_coupled_cluster.operators import (
    hamiltonian_2i_2a,
    one_elec_op_0i_0a,
)


class quantumLR(quantumLRBaseClass):
    def run(
        self,
        do_rdm: bool = True,
        do_gradients: bool = True,
    ) -> None:
        """Run simulation of projected LR matrix elements.

        Args:
            do_rdm: Use RDMs for QQ part.
            do_gradients: Calculate gradients w.r.t. orbital rotations and active space excitations.
        """
        idx_shift = self.num_q
        print("Gs", self.num_G)
        print("qs", self.num_q)

        if self.num_q != 0:
            if do_rdm:
                if isinstance(self.wf.QI._primitive, BaseSampler):  # pylint: disable=protected-access
                    self.wf.precalc_rdm_paulis(2)
                # RDMs
                rdms = ReducedDenstiyMatrix(
                    self.wf.num_inactive_orbs,
                    self.wf.num_active_orbs,
                    self.wf.num_virtual_orbs,
                    self.wf.rdm1,
                    rdm2=self.wf.rdm2,
                )
                if do_gradients:
                    # Check gradients
                    grad = get_orbital_gradient_response(
                        rdms,
                        self.wf.h_mo,
                        self.wf.g_mo,
                        self.wf.kappa_no_activeactive_idx,
                        self.wf.num_inactive_orbs,
                        self.wf.num_active_orbs,
                    )
            else:
                if do_gradients:
                    grad = np.zeros(2 * self.num_q)
                    for i, op in enumerate(self.q_ops):
                        grad[i] = self.wf.QI.quantum_expectation_value(
                            (self.H_1i_1a * op).get_folded_operator(*self.orbs)
                        )
                        grad[i + self.num_q] = self.wf.QI.quantum_expectation_value(
                            (op.dagger * self.H_1i_1a).get_folded_operator(*self.orbs)
                        )
        if do_gradients:
            if self.num_q != 0:
                print("idx, max(abs(grad orb)):", np.argmax(np.abs(grad)), np.max(np.abs(grad)))
                if np.max(np.abs(grad)) > 10**-3:
                    print("WARNING: Large Gradient detected in q of ", np.max(np.abs(grad)))

        # pre-calculate <0|G|0> and <0|HG|0>
        self._G_exp = []  # save and use for properties
        self._HG_exp = []
        for GJ in self.G_ops:
            self._G_exp.append(self.wf.QI.quantum_expectation_value(GJ.get_folded_operator(*self.orbs)))
            self._HG_exp.append(
                self.wf.QI.quantum_expectation_value((self.H_0i_0a * GJ).get_folded_operator(*self.orbs))
            )

        if do_gradients:
            grad = np.zeros(self.num_G)  # G^\dagger is the same
            for i in range(self.num_G):
                grad[i] = self._HG_exp[i] - (self.wf.energy_elec * self._G_exp[i])
            if len(grad) != 0:
                print("idx, max(abs(grad active)):", np.argmax(np.abs(grad)), np.max(np.abs(grad)))
                if np.max(np.abs(grad)) > 10**-3:
                    print("WARNING: Large Gradient detected in G of ", np.max(np.abs(grad)))

        # qq
        if self.num_q != 0:
            if do_rdm:
                self.A[: self.num_q, : self.num_q] = get_orbital_response_hessian_block(
                    rdms,
                    self.wf.h_mo,
                    self.wf.g_mo,
                    self.wf.kappa_no_activeactive_idx_dagger,
                    self.wf.kappa_no_activeactive_idx,
                    self.wf.num_inactive_orbs,
                    self.wf.num_active_orbs,
                )
                self.B[: self.num_q, : self.num_q] = get_orbital_response_hessian_block(
                    rdms,
                    self.wf.h_mo,
                    self.wf.g_mo,
                    self.wf.kappa_no_activeactive_idx_dagger,
                    self.wf.kappa_no_activeactive_idx_dagger,
                    self.wf.num_inactive_orbs,
                    self.wf.num_active_orbs,
                )
                self.Sigma[: self.num_q, : self.num_q] = get_orbital_response_metric_sigma(
                    rdms, self.wf.kappa_no_activeactive_idx
                )
            else:
                self.H_2i_2a = hamiltonian_2i_2a(
                    self.wf.h_mo,
                    self.wf.g_mo,
                    self.wf.num_inactive_orbs,
                    self.wf.num_active_orbs,
                    self.wf.num_virtual_orbs,
                )
                for j, qJ in enumerate(self.q_ops):
                    for i, qI in enumerate(self.q_ops[j:], j):
                        # Make A
                        self.A[i, j] = self.A[j, i] = self.wf.QI.quantum_expectation_value(
                            (qI.dagger * self.H_2i_2a * qJ).get_folded_operator(*self.orbs)
                        ) - self.wf.QI.quantum_expectation_value(
                            (qI.dagger * qJ * self.H_2i_2a).get_folded_operator(*self.orbs)
                        )
                        # Make B
                        self.B[i, j] = self.B[j, i] = -(
                            self.wf.QI.quantum_expectation_value(
                                (qI.dagger * qJ.dagger * self.H_2i_2a).get_folded_operator(*self.orbs)
                            )
                        )
                        # Make Sigma
                        self.Sigma[i, j] = self.Sigma[j, i] = self.wf.QI.quantum_expectation_value(
                            (qI.dagger * qJ).get_folded_operator(*self.orbs)
                        )

            # Gq
            for j, qJ in enumerate(self.q_ops):
                for i, GI in enumerate(self.G_ops):
                    # Make A
                    self.A[j, i + idx_shift] = self.A[i + idx_shift, j] = (
                        self.wf.QI.quantum_expectation_value(
                            (GI.dagger * self.H_1i_1a * qJ).get_folded_operator(*self.orbs)
                        )
                    )
                    # Make B
                    self.B[j, i + idx_shift] = self.B[i + idx_shift, j] = (
                        -1
                        / 2
                        * self.wf.QI.quantum_expectation_value(
                            (GI.dagger * qJ.dagger * self.H_1i_1a).get_folded_operator(*self.orbs)
                        )
                    )

        # GG
        for j, GJ in enumerate(self.G_ops):
            for i, GI in enumerate(self.G_ops[j:], j):
                # Make A
                val = self.wf.QI.quantum_expectation_value(
                    (GI.dagger * self.H_0i_0a * GJ).get_folded_operator(*self.orbs)
                )
                GG_exp = self.wf.QI.quantum_expectation_value(
                    (GI.dagger * GJ).get_folded_operator(*self.orbs)
                )
                val -= GG_exp * self.wf.energy_elec
                val += self._G_exp[i] * self._G_exp[j] * self.wf.energy_elec
                val -= 1 / 2 * self._G_exp[i] * self._HG_exp[j]
                val -= 1 / 2 * self._G_exp[j] * self._HG_exp[i]
                self.A[i + idx_shift, j + idx_shift] = self.A[j + idx_shift, i + idx_shift] = val
                # Make B
                val = 1 / 2 * self._HG_exp[i] * self._G_exp[j]
                val += 1 / 2 * self._HG_exp[j] * self._G_exp[i]
                val -= self._G_exp[i] * self._G_exp[j] * self.wf.energy_elec
                self.B[i + idx_shift, j + idx_shift] = self.B[j + idx_shift, i + idx_shift] = val
                # Make Sigma
                self.Sigma[i + idx_shift, j + idx_shift] = self.Sigma[j + idx_shift, i + idx_shift] = (
                    GG_exp - (self._G_exp[i] * self._G_exp[j])
                )

<<<<<<< HEAD
    def _run_no_saving(
        self,
        do_rdm: bool = True,
        do_gradients: bool = True,
    ) -> None:
        """Run simulation of projected LR matrix elements without re-using recurring matrix elements.

        Args:
            do_rdm: Use RDMs for QQ part.
            do_gradients: Calculate gradients w.r.t. orbital rotations and active space excitations.
        """
        idx_shift = self.num_q
        print("Gs", self.num_G)
        print("qs", self.num_q)

        if self.num_q != 0:
            if do_rdm:
                if isinstance(self.wf.QI._primitive, BaseSampler):  # pylint: disable=protected-access
                    self.wf.precalc_rdm_paulis(2)
                # RDMs
                rdms = ReducedDenstiyMatrix(
                    self.wf.num_inactive_orbs,
                    self.wf.num_active_orbs,
                    self.wf.num_virtual_orbs,
                    self.wf.rdm1,
                    rdm2=self.wf.rdm2,
                )
                if do_gradients:
                    # Check gradients
                    grad = get_orbital_gradient_response(
                        rdms,
                        self.wf.h_mo,
                        self.wf.g_mo,
                        self.wf.kappa_no_activeactive_idx,
                        self.wf.num_inactive_orbs,
                        self.wf.num_active_orbs,
                    )
            else:
                if do_gradients:
                    grad = np.zeros(2 * self.num_q)
                    for i, op in enumerate(self.q_ops):
                        grad[i] = self.wf.QI.quantum_expectation_value(
                            (self.H_1i_1a * op).get_folded_operator(*self.orbs)
                        )
                        grad[i + self.num_q] = self.wf.QI.quantum_expectation_value(
                            (op.dagger * self.H_1i_1a).get_folded_operator(*self.orbs)
                        )
        if do_gradients:
            if self.num_q != 0:
                print("idx, max(abs(grad orb)):", np.argmax(np.abs(grad)), np.max(np.abs(grad)))
                if np.max(np.abs(grad)) > 10**-3:
                    print("WARNING: Large Gradient detected in q of ", np.max(np.abs(grad)))

        if do_gradients:
            grad = np.zeros(self.num_G)  # G^\dagger is the same
            for i, GJ in enumerate(self.G_ops):
                grad[i] = self.wf.QI.quantum_expectation_value(
                    (self.H_0i_0a * GJ).get_folded_operator(*self.orbs)
                ) - (
                    self.wf._calc_energy_elec()  # pylint: disable=protected-access
                    * self.wf.QI.quantum_expectation_value(GJ.get_folded_operator(*self.orbs))
                )
            if len(grad) != 0:
                print("idx, max(abs(grad active)):", np.argmax(np.abs(grad)), np.max(np.abs(grad)))
                if np.max(np.abs(grad)) > 10**-3:
                    print("WARNING: Large Gradient detected in G of ", np.max(np.abs(grad)))

        # qq
        if self.num_q != 0:
            if do_rdm:
                self.A[: self.num_q, : self.num_q] = get_orbital_response_hessian_block(
                    rdms,
                    self.wf.h_mo,
                    self.wf.g_mo,
                    self.wf.kappa_no_activeactive_idx_dagger,
                    self.wf.kappa_no_activeactive_idx,
                    self.wf.num_inactive_orbs,
                    self.wf.num_active_orbs,
                )
                self.B[: self.num_q, : self.num_q] = get_orbital_response_hessian_block(
                    rdms,
                    self.wf.h_mo,
                    self.wf.g_mo,
                    self.wf.kappa_no_activeactive_idx_dagger,
                    self.wf.kappa_no_activeactive_idx_dagger,
                    self.wf.num_inactive_orbs,
                    self.wf.num_active_orbs,
                )
                self.Sigma[: self.num_q, : self.num_q] = get_orbital_response_metric_sigma(
                    rdms, self.wf.kappa_no_activeactive_idx
                )
            else:
                self.H_2i_2a = hamiltonian_2i_2a(
                    self.wf.h_mo,
                    self.wf.g_mo,
                    self.wf.num_inactive_orbs,
                    self.wf.num_active_orbs,
                    self.wf.num_virtual_orbs,
                )
                for j, qJ in enumerate(self.q_ops):
                    for i, qI in enumerate(self.q_ops[j:], j):
                        # Make A
                        self.A[i, j] = self.A[j, i] = self.wf.QI.quantum_expectation_value(
                            (qI.dagger * self.H_2i_2a * qJ).get_folded_operator(*self.orbs)
                        ) - self.wf.QI.quantum_expectation_value(
                            (qI.dagger * qJ * self.H_2i_2a).get_folded_operator(*self.orbs)
                        )
                        # Make B
                        self.B[i, j] = self.B[j, i] = -(
                            self.wf.QI.quantum_expectation_value(
                                (qI.dagger * qJ.dagger * self.H_2i_2a).get_folded_operator(*self.orbs)
                            )
                        )
                        # Make Sigma
                        self.Sigma[i, j] = self.Sigma[j, i] = self.wf.QI.quantum_expectation_value(
                            (qI.dagger * qJ).get_folded_operator(*self.orbs)
                        )

            # Gq
            for j, qJ in enumerate(self.q_ops):
                for i, GI in enumerate(self.G_ops):
                    # Make A
                    self.A[j, i + idx_shift] = self.A[i + idx_shift, j] = (
                        self.wf.QI.quantum_expectation_value(
                            (GI.dagger * self.H_1i_1a * qJ).get_folded_operator(*self.orbs)
                        )
                    )
                    # Make B
                    self.B[j, i + idx_shift] = self.B[i + idx_shift, j] = (
                        -self.wf.QI.quantum_expectation_value(
                            (GI.dagger * qJ.dagger * self.H_1i_1a).get_folded_operator(*self.orbs)
                        )
                    )

        # GG
        for j, GJ in enumerate(self.G_ops):
            for i, GI in enumerate(self.G_ops[j:], j):
                # Make A
                val = self.wf.QI.quantum_expectation_value(
                    (GI.dagger * self.H_0i_0a * GJ).get_folded_operator(*self.orbs)
                )
                val -= (
                    self.wf.QI.quantum_expectation_value((GI.dagger * GJ).get_folded_operator(*self.orbs))
                    * self.wf._calc_energy_elec()  # pylint: disable=protected-access
                )
                val -= self.wf.QI.quantum_expectation_value(
                    GI.get_folded_operator(*self.orbs)
                ) * self.wf.QI.quantum_expectation_value((self.H_0i_0a * GJ).get_folded_operator(*self.orbs))
                val += (
                    self.wf.QI.quantum_expectation_value(GI.get_folded_operator(*self.orbs))
                    * self.wf.QI.quantum_expectation_value(GJ.get_folded_operator(*self.orbs))
                    * self.wf._calc_energy_elec()  # pylint: disable=protected-access
                )
                self.A[i + idx_shift, j + idx_shift] = self.A[j + idx_shift, i + idx_shift] = val
                # Make B
                val = self.wf.QI.quantum_expectation_value(
                    (self.H_0i_0a * GI).get_folded_operator(*self.orbs)
                ) * self.wf.QI.quantum_expectation_value(GJ.get_folded_operator(*self.orbs))
                val -= (
                    self.wf.QI.quantum_expectation_value(GI.get_folded_operator(*self.orbs))
                    * self.wf.QI.quantum_expectation_value(GJ.get_folded_operator(*self.orbs))
                    * self.wf._calc_energy_elec()  # pylint: disable=protected-access
                )
                self.B[i + idx_shift, j + idx_shift] = self.B[j + idx_shift, i + idx_shift] = val
                # Make Sigma
                self.Sigma[i + idx_shift, j + idx_shift] = self.Sigma[
                    j + idx_shift, i + idx_shift
                ] = self.wf.QI.quantum_expectation_value((GI.dagger * GJ).get_folded_operator(*self.orbs)) - (
                    self.wf.QI.quantum_expectation_value(GI.get_folded_operator(*self.orbs))
                    * self.wf.QI.quantum_expectation_value(GJ.get_folded_operator(*self.orbs))
                )

=======
>>>>>>> ee12fc7d
    def _get_qbitmap(
        self,
        cliques: bool = False,
        do_rdm: bool = False,
    ) -> tuple[list[list[str]], list[list[str]], list[list[str]]]:
        """Get qubit map of operators.

        Args:
            cliques: If using cliques.
            do_rdm: Use RDMs for QQ part.

        Returns:
            Qubit map of operators.
        """
        idx_shift = self.num_q
        print("Gs", self.num_G)
        print("qs", self.num_q)

        A = [[""] * self.num_params for _ in range(self.num_params)]
        B = [[""] * self.num_params for _ in range(self.num_params)]
        Sigma = [[""] * self.num_params for _ in range(self.num_params)]

        # pre-calculate <0|G|0> and <0|HG|0>
        G_exp = []  # save and use for properties
        HG_exp = []
        for GJ in self.G_ops:
            G_exp.append(self.wf.QI.op_to_qbit(GJ.get_folded_operator(*self.orbs)).paulis.to_labels())
            HG_exp.append(
                self.wf.QI.op_to_qbit((self.H_0i_0a * GJ).get_folded_operator(*self.orbs)).paulis.to_labels()
            )
        energy = self.wf.QI.op_to_qbit((self.H_0i_0a).get_folded_operator(*self.orbs)).paulis.to_labels()

        if not do_rdm:
            self.H_2i_2a = hamiltonian_2i_2a(
                self.wf.h_mo,
                self.wf.g_mo,
                self.wf.num_inactive_orbs,
                self.wf.num_active_orbs,
                self.wf.num_virtual_orbs,
            )
            for j, qJ in enumerate(self.q_ops):
                for i, qI in enumerate(self.q_ops[j:], j):
                    # Make A
                    A[i][j] = A[j][i] = (
                        self.wf.QI.op_to_qbit(
                            (qI.dagger * self.H_2i_2a * qJ).get_folded_operator(*self.orbs)
                        ).paulis.to_labels()
                        + self.wf.QI.op_to_qbit(
                            (qI.dagger * qJ * self.H_2i_2a).get_folded_operator(*self.orbs)
                        ).paulis.to_labels()
                    )
                    # Make B
                    B[i][j] = B[j][i] = self.wf.QI.op_to_qbit(
                        (qI.dagger * qJ.dagger * self.H_2i_2a).get_folded_operator(*self.orbs)
                    ).paulis.to_labels()
                    # Make Sigma
                    Sigma[i][j] = Sigma[j][i] = self.wf.QI.op_to_qbit(
                        (qI.dagger * qJ).get_folded_operator(*self.orbs)
                    ).paulis.to_labels()

        # Gq
        for j, qJ in enumerate(self.q_ops):
            for i, GI in enumerate(self.G_ops):
                # Make A
                A[j][i + idx_shift] = A[i + idx_shift][j] = self.wf.QI.op_to_qbit(
                    (GI.dagger * self.H_1i_1a * qJ).get_folded_operator(*self.orbs)
                ).paulis.to_labels()
                # Make B
                B[j][i + idx_shift] = B[i + idx_shift][j] = self.wf.QI.op_to_qbit(
                    (GI.dagger * qJ.dagger * self.H_1i_1a).get_folded_operator(*self.orbs)
                ).paulis.to_labels()

        # GG
        for j, GJ in enumerate(self.G_ops):
            for i, GI in enumerate(self.G_ops[j:], j):
                # Make A
                val = self.wf.QI.op_to_qbit(
                    (GI.dagger * self.H_0i_0a * GJ).get_folded_operator(*self.orbs)
                ).paulis.to_labels()
                GG_exp = self.wf.QI.op_to_qbit(
                    (GI.dagger * GJ).get_folded_operator(*self.orbs)
                ).paulis.to_labels()
                val += GG_exp + energy
                val += G_exp[i] + HG_exp[j]
                val += G_exp[j] + HG_exp[i]
                val += G_exp[i] + G_exp[j] + energy
                A[i + idx_shift][j + idx_shift] = A[j + idx_shift][i + idx_shift] = val
                # Make B
                val = HG_exp[i] + G_exp[j]
                val += HG_exp[j] + G_exp[i]
                val += G_exp[i] + G_exp[j] + energy
                B[i + idx_shift][j + idx_shift] = B[j + idx_shift][i + idx_shift] = val
                # Make Sigma
                Sigma[i + idx_shift][j + idx_shift] = Sigma[j + idx_shift][i + idx_shift] = (
                    GG_exp + G_exp[i] + G_exp[j]
                )

        if cliques:
            for i in range(self.num_params):
                for j in range(self.num_params):
                    if not A[i][j] == "":
                        clique = Clique()
                        clique.add_paulis([str(x) for x in A[i][j]])
                        A[i][j] = [x.head for x in clique.cliques]  # type: ignore [call-overload]
                    if not B[i][j] == "":
                        clique = Clique()
                        clique.add_paulis([str(x) for x in B[i][j]])
                        B[i][j] = [x.head for x in clique.cliques]  # type: ignore [call-overload]
                    if not Sigma[i][j] == "":
                        clique = Clique()
                        clique.add_paulis([str(x) for x in Sigma[i][j]])
                        Sigma[i][j] = [x.head for x in clique.cliques]  # type: ignore [call-overload]

        print("Number of non-CBS Pauli strings in A: ", get_num_nonCBS(A))
        print("Number of non-CBS Pauli strings in B: ", get_num_nonCBS(B))
        print("Number of non-CBS Pauli strings in Sigma: ", get_num_nonCBS(Sigma))

        CBS, nonCBS = get_num_CBS_elements(A)
        print("In A    , number of: CBS elements: ", CBS, ", non-CBS elements ", nonCBS)
        CBS, nonCBS = get_num_CBS_elements(B)
        print("In B    , number of: CBS elements: ", CBS, ", non-CBS elements ", nonCBS)
        CBS, nonCBS = get_num_CBS_elements(Sigma)
        print("In Sigma, number of: CBS elements: ", CBS, ", non-CBS elements ", nonCBS)

        return A, B, Sigma

    def run_std(
        self,
        no_coeffs: bool = False,
        verbose: bool = True,
        cv: bool = True,
        save: bool = False,
    ) -> tuple[np.ndarray, np.ndarray, np.ndarray]:
        """Get standard deviation in matrix elements of LR equation.

        Args:
            no_coeffs:  Boolean to no include coefficients
            verbose:    Boolean to print more info
            cv:         Boolean to calculate coefficient of variance
            save:       Boolean to save operator-specific standard deviations

        Returns:
            Array of standard deviations for A, B and Sigma
        """
        idx_shift = self.num_q
        print("Gs", self.num_G)
        print("qs", self.num_q)

        A = np.zeros((self.num_params, self.num_params))
        B = np.zeros((self.num_params, self.num_params))
        Sigma = np.zeros((self.num_params, self.num_params))

        if not hasattr(self, "_G_exp") or len(self._G_exp) == 0:
            # pre-calculate <0|G|0> and <0|HG|0>
            self._G_exp = []  # save and use for properties
            self._HG_exp = []
            for GJ in self.G_ops:
                self._G_exp.append(self.wf.QI.quantum_expectation_value(GJ.get_folded_operator(*self.orbs)))
                self._HG_exp.append(
                    self.wf.QI.quantum_expectation_value((self.H_0i_0a * GJ).get_folded_operator(*self.orbs))
                )
        # pre-calculate std of <0|G|0> and <0|HG|0>
        var_G_exp = []  # save and use for properties
        var_HG_exp = []
        for GJ in self.G_ops:
            var_G_exp.append(
                self.wf.QI.quantum_variance(GJ.get_folded_operator(*self.orbs), no_coeffs=no_coeffs)
            )
            var_HG_exp.append(
                self.wf.QI.quantum_variance(
                    (self.H_0i_0a * GJ).get_folded_operator(*self.orbs), no_coeffs=no_coeffs
                )
            )
        var_energy = self.wf.QI.quantum_variance(
            (self.H_0i_0a).get_folded_operator(*self.orbs), no_coeffs=no_coeffs
        )

        # qq
        self.H_2i_2a = hamiltonian_2i_2a(
            self.wf.h_mo,
            self.wf.g_mo,
            self.wf.num_inactive_orbs,
            self.wf.num_active_orbs,
            self.wf.num_virtual_orbs,
        )

        for j, qJ in enumerate(self.q_ops):
            for i, qI in enumerate(self.q_ops[j:], j):
                # Make A
                A[i, j] = A[j, i] = np.sqrt(
                    self.wf.QI.quantum_variance(
                        (qI.dagger * self.H_2i_2a * qJ).get_folded_operator(*self.orbs), no_coeffs=no_coeffs
                    )
                    + self.wf.QI.quantum_variance(
                        (qI.dagger * qJ * self.H_2i_2a).get_folded_operator(*self.orbs), no_coeffs=no_coeffs
                    )
                )
                # Make B
                B[i, j] = B[j, i] = np.sqrt(
                    self.wf.QI.quantum_variance(
                        (qI.dagger * qJ.dagger * self.H_2i_2a).get_folded_operator(*self.orbs),
                        no_coeffs=no_coeffs,
                    )
                )
                # Make Sigma
                Sigma[i, j] = Sigma[j, i] = np.sqrt(
                    self.wf.QI.quantum_variance(
                        (qI.dagger * qJ).get_folded_operator(*self.orbs), no_coeffs=no_coeffs
                    )
                )

        # Gq
        for j, qJ in enumerate(self.q_ops):
            for i, GI in enumerate(self.G_ops):
                # Make A
                A[j, i + idx_shift] = A[i + idx_shift, j] = np.sqrt(
                    self.wf.QI.quantum_variance(
                        (GI.dagger * self.H_1i_1a * qJ).get_folded_operator(*self.orbs), no_coeffs=no_coeffs
                    )
                )
                # Make B
                B[j, i + idx_shift] = B[i + idx_shift, j] = np.sqrt(
                    1
                    / 2
                    * self.wf.QI.quantum_variance(
                        (GI.dagger * qJ.dagger * self.H_1i_1a).get_folded_operator(*self.orbs),
                        no_coeffs=no_coeffs,
                    )
                )

        # GG
        for j, GJ in enumerate(self.G_ops):
            for i, GI in enumerate(self.G_ops[j:], j):
                # Make A
                val = self.wf.QI.quantum_variance(
                    (GI.dagger * self.H_0i_0a * GJ).get_folded_operator(*self.orbs), no_coeffs=no_coeffs
                )
                var_GG_exp = self.wf.QI.quantum_variance(
                    (GI.dagger * GJ).get_folded_operator(*self.orbs), no_coeffs=no_coeffs
                )
                GG_exp = self.wf.QI.quantum_expectation_value(
                    (GI.dagger * GJ).get_folded_operator(*self.orbs)
                )
                # Var(A*B) = (\mu(A)^2 + var(A)) * (\mu(B)^2 + var(B)) - \mu(A)^2 \mu(B)^2
                val += (GG_exp**2 + var_GG_exp) * (self.wf.energy_elec**2 + var_energy) - (
                    GG_exp**2 * self.wf.energy_elec**2
                )
                val += (
                    1
                    / 2
                    * (
                        (self._G_exp[i] ** 2 + var_G_exp[i]) * (self._HG_exp[j] ** 2 + var_HG_exp[j])
                        - (self._G_exp[i] ** 2 * self._HG_exp[j] ** 2)
                    )
                )
                val += (
                    1
                    / 2
                    * (
                        (self._G_exp[j] ** 2 + var_G_exp[j]) * (self._HG_exp[i] ** 2 + var_HG_exp[i])
                        - (self._G_exp[j] ** 2 * self._HG_exp[i] ** 2)
                    )
                )
                val += (self._G_exp[i] ** 2 + var_G_exp[i]) * (self._G_exp[j] ** 2 + var_G_exp[j]) * (
                    self.wf.energy_elec**2 + var_energy
                ) - (self._G_exp[i] ** 2 * self._G_exp[j] ** 2 * self.wf.energy_elec**2)
                A[i + idx_shift, j + idx_shift] = A[j + idx_shift, i + idx_shift] = np.sqrt(val)
                # Make B
                val = (
                    1
                    / 2
                    * (
                        (self._G_exp[j] ** 2 + var_G_exp[j]) * (self._HG_exp[i] ** 2 + var_HG_exp[i])
                        - (self._G_exp[j] ** 2 * self._HG_exp[i] ** 2)
                    )
                )
                val += (
                    1
                    / 2
                    * (
                        (self._G_exp[i] ** 2 + var_G_exp[i]) * (self._HG_exp[j] ** 2 + var_HG_exp[j])
                        - (self._G_exp[i] ** 2 * self._HG_exp[j] ** 2)
                    )
                )
                val += (self._G_exp[i] ** 2 + var_G_exp[i]) * (self._G_exp[j] ** 2 + var_G_exp[j]) * (
                    self.wf.energy_elec**2 + var_energy
                ) - (self._G_exp[i] ** 2 * self._G_exp[j] ** 2 * self.wf.energy_elec**2)
                B[i + idx_shift, j + idx_shift] = B[j + idx_shift, i + idx_shift] = np.sqrt(val)
                # Make Sigma
                val = (self._G_exp[i] ** 2 + var_G_exp[i]) * (self._G_exp[j] ** 2 + var_G_exp[j]) - (
                    self._G_exp[i] ** 2 * self._G_exp[j] ** 2
                )
                Sigma[i + idx_shift, j + idx_shift] = Sigma[j + idx_shift, i + idx_shift] = np.sqrt(
                    var_GG_exp + val
                )

        if no_coeffs:
            cv = False
        self._analyze_std(A, B, Sigma, verbose=verbose, cv=cv, save=save)
        return A, B, Sigma

    def get_transition_dipole(self, dipole_integrals: Sequence[np.ndarray]) -> np.ndarray:
        """Calculate transition dipole moment.

        Args:
            dipole_integrals: Dipole integrals ordered as (x,y,z).

        Returns:
            Transition dipole moment.
        """
        if len(dipole_integrals) != 3:
            raise ValueError(f"Expected 3 dipole integrals got {len(dipole_integrals)}")
        number_excitations = len(self.excitation_energies)
        rdms = ReducedDenstiyMatrix(
            self.wf.num_inactive_orbs,
            self.wf.num_active_orbs,
            self.wf.num_virtual_orbs,
            self.wf.rdm1,
            rdm2=self.wf.rdm2,
        )

        mux = one_electron_integral_transform(self.wf.c_mo, dipole_integrals[0])
        muy = one_electron_integral_transform(self.wf.c_mo, dipole_integrals[1])
        muz = one_electron_integral_transform(self.wf.c_mo, dipole_integrals[2])
        mux_op = one_elec_op_0i_0a(mux, self.wf.num_inactive_orbs, self.wf.num_active_orbs)
        muy_op = one_elec_op_0i_0a(muy, self.wf.num_inactive_orbs, self.wf.num_active_orbs)
        muz_op = one_elec_op_0i_0a(muz, self.wf.num_inactive_orbs, self.wf.num_active_orbs)

        transition_dipoles = np.zeros((number_excitations, 3))
        for state_number in range(number_excitations):
            q_part_x = get_orbital_response_property_gradient(
                rdms,
                mux,
                self.wf.kappa_no_activeactive_idx,
                self.wf.num_inactive_orbs,
                self.wf.num_active_orbs,
                self.normed_excitation_vectors,
                state_number,
                number_excitations,
            )
            q_part_y = get_orbital_response_property_gradient(
                rdms,
                muy,
                self.wf.kappa_no_activeactive_idx,
                self.wf.num_inactive_orbs,
                self.wf.num_active_orbs,
                self.normed_excitation_vectors,
                state_number,
                number_excitations,
            )
            q_part_z = get_orbital_response_property_gradient(
                rdms,
                muz,
                self.wf.kappa_no_activeactive_idx,
                self.wf.num_inactive_orbs,
                self.wf.num_active_orbs,
                self.normed_excitation_vectors,
                state_number,
                number_excitations,
            )
            g_part_x = 0.0
            g_part_y = 0.0
            g_part_z = 0.0
            exp_mux = self.wf.QI.quantum_expectation_value(mux_op.get_folded_operator(*self.orbs))
            exp_muy = self.wf.QI.quantum_expectation_value(muy_op.get_folded_operator(*self.orbs))
            exp_muz = self.wf.QI.quantum_expectation_value(muz_op.get_folded_operator(*self.orbs))
            for i, G in enumerate(self.G_ops):
                exp_G = self._G_exp[i]
                exp_Gmux = self.wf.QI.quantum_expectation_value(
                    (G.dagger * mux_op).get_folded_operator(*self.orbs)
                )
                exp_Gmuy = self.wf.QI.quantum_expectation_value(
                    (G.dagger * muy_op).get_folded_operator(*self.orbs)
                )
                exp_Gmuz = self.wf.QI.quantum_expectation_value(
                    (G.dagger * muz_op).get_folded_operator(*self.orbs)
                )

                g_part_x += self._Z_G_normed[i, state_number] * exp_G * exp_mux
                g_part_x -= self._Z_G_normed[i, state_number] * exp_Gmux
                g_part_x -= self._Y_G_normed[i, state_number] * exp_G * exp_mux
                g_part_x += self._Y_G_normed[i, state_number] * exp_Gmux
                g_part_y += self._Z_G_normed[i, state_number] * exp_G * exp_muy
                g_part_y -= self._Z_G_normed[i, state_number] * exp_Gmuy
                g_part_y -= self._Y_G_normed[i, state_number] * exp_G * exp_muy
                g_part_y += self._Y_G_normed[i, state_number] * exp_Gmuy
                g_part_z += self._Z_G_normed[i, state_number] * exp_G * exp_muz
                g_part_z -= self._Z_G_normed[i, state_number] * exp_Gmuz
                g_part_z -= self._Y_G_normed[i, state_number] * exp_G * exp_muz
                g_part_z += self._Y_G_normed[i, state_number] * exp_Gmuz

            transition_dipoles[state_number, 0] = q_part_x + g_part_x
            transition_dipoles[state_number, 1] = q_part_y + g_part_y
            transition_dipoles[state_number, 2] = q_part_z + g_part_z
        return transition_dipoles<|MERGE_RESOLUTION|>--- conflicted
+++ resolved
@@ -191,181 +191,6 @@
                     GG_exp - (self._G_exp[i] * self._G_exp[j])
                 )
 
-<<<<<<< HEAD
-    def _run_no_saving(
-        self,
-        do_rdm: bool = True,
-        do_gradients: bool = True,
-    ) -> None:
-        """Run simulation of projected LR matrix elements without re-using recurring matrix elements.
-
-        Args:
-            do_rdm: Use RDMs for QQ part.
-            do_gradients: Calculate gradients w.r.t. orbital rotations and active space excitations.
-        """
-        idx_shift = self.num_q
-        print("Gs", self.num_G)
-        print("qs", self.num_q)
-
-        if self.num_q != 0:
-            if do_rdm:
-                if isinstance(self.wf.QI._primitive, BaseSampler):  # pylint: disable=protected-access
-                    self.wf.precalc_rdm_paulis(2)
-                # RDMs
-                rdms = ReducedDenstiyMatrix(
-                    self.wf.num_inactive_orbs,
-                    self.wf.num_active_orbs,
-                    self.wf.num_virtual_orbs,
-                    self.wf.rdm1,
-                    rdm2=self.wf.rdm2,
-                )
-                if do_gradients:
-                    # Check gradients
-                    grad = get_orbital_gradient_response(
-                        rdms,
-                        self.wf.h_mo,
-                        self.wf.g_mo,
-                        self.wf.kappa_no_activeactive_idx,
-                        self.wf.num_inactive_orbs,
-                        self.wf.num_active_orbs,
-                    )
-            else:
-                if do_gradients:
-                    grad = np.zeros(2 * self.num_q)
-                    for i, op in enumerate(self.q_ops):
-                        grad[i] = self.wf.QI.quantum_expectation_value(
-                            (self.H_1i_1a * op).get_folded_operator(*self.orbs)
-                        )
-                        grad[i + self.num_q] = self.wf.QI.quantum_expectation_value(
-                            (op.dagger * self.H_1i_1a).get_folded_operator(*self.orbs)
-                        )
-        if do_gradients:
-            if self.num_q != 0:
-                print("idx, max(abs(grad orb)):", np.argmax(np.abs(grad)), np.max(np.abs(grad)))
-                if np.max(np.abs(grad)) > 10**-3:
-                    print("WARNING: Large Gradient detected in q of ", np.max(np.abs(grad)))
-
-        if do_gradients:
-            grad = np.zeros(self.num_G)  # G^\dagger is the same
-            for i, GJ in enumerate(self.G_ops):
-                grad[i] = self.wf.QI.quantum_expectation_value(
-                    (self.H_0i_0a * GJ).get_folded_operator(*self.orbs)
-                ) - (
-                    self.wf._calc_energy_elec()  # pylint: disable=protected-access
-                    * self.wf.QI.quantum_expectation_value(GJ.get_folded_operator(*self.orbs))
-                )
-            if len(grad) != 0:
-                print("idx, max(abs(grad active)):", np.argmax(np.abs(grad)), np.max(np.abs(grad)))
-                if np.max(np.abs(grad)) > 10**-3:
-                    print("WARNING: Large Gradient detected in G of ", np.max(np.abs(grad)))
-
-        # qq
-        if self.num_q != 0:
-            if do_rdm:
-                self.A[: self.num_q, : self.num_q] = get_orbital_response_hessian_block(
-                    rdms,
-                    self.wf.h_mo,
-                    self.wf.g_mo,
-                    self.wf.kappa_no_activeactive_idx_dagger,
-                    self.wf.kappa_no_activeactive_idx,
-                    self.wf.num_inactive_orbs,
-                    self.wf.num_active_orbs,
-                )
-                self.B[: self.num_q, : self.num_q] = get_orbital_response_hessian_block(
-                    rdms,
-                    self.wf.h_mo,
-                    self.wf.g_mo,
-                    self.wf.kappa_no_activeactive_idx_dagger,
-                    self.wf.kappa_no_activeactive_idx_dagger,
-                    self.wf.num_inactive_orbs,
-                    self.wf.num_active_orbs,
-                )
-                self.Sigma[: self.num_q, : self.num_q] = get_orbital_response_metric_sigma(
-                    rdms, self.wf.kappa_no_activeactive_idx
-                )
-            else:
-                self.H_2i_2a = hamiltonian_2i_2a(
-                    self.wf.h_mo,
-                    self.wf.g_mo,
-                    self.wf.num_inactive_orbs,
-                    self.wf.num_active_orbs,
-                    self.wf.num_virtual_orbs,
-                )
-                for j, qJ in enumerate(self.q_ops):
-                    for i, qI in enumerate(self.q_ops[j:], j):
-                        # Make A
-                        self.A[i, j] = self.A[j, i] = self.wf.QI.quantum_expectation_value(
-                            (qI.dagger * self.H_2i_2a * qJ).get_folded_operator(*self.orbs)
-                        ) - self.wf.QI.quantum_expectation_value(
-                            (qI.dagger * qJ * self.H_2i_2a).get_folded_operator(*self.orbs)
-                        )
-                        # Make B
-                        self.B[i, j] = self.B[j, i] = -(
-                            self.wf.QI.quantum_expectation_value(
-                                (qI.dagger * qJ.dagger * self.H_2i_2a).get_folded_operator(*self.orbs)
-                            )
-                        )
-                        # Make Sigma
-                        self.Sigma[i, j] = self.Sigma[j, i] = self.wf.QI.quantum_expectation_value(
-                            (qI.dagger * qJ).get_folded_operator(*self.orbs)
-                        )
-
-            # Gq
-            for j, qJ in enumerate(self.q_ops):
-                for i, GI in enumerate(self.G_ops):
-                    # Make A
-                    self.A[j, i + idx_shift] = self.A[i + idx_shift, j] = (
-                        self.wf.QI.quantum_expectation_value(
-                            (GI.dagger * self.H_1i_1a * qJ).get_folded_operator(*self.orbs)
-                        )
-                    )
-                    # Make B
-                    self.B[j, i + idx_shift] = self.B[i + idx_shift, j] = (
-                        -self.wf.QI.quantum_expectation_value(
-                            (GI.dagger * qJ.dagger * self.H_1i_1a).get_folded_operator(*self.orbs)
-                        )
-                    )
-
-        # GG
-        for j, GJ in enumerate(self.G_ops):
-            for i, GI in enumerate(self.G_ops[j:], j):
-                # Make A
-                val = self.wf.QI.quantum_expectation_value(
-                    (GI.dagger * self.H_0i_0a * GJ).get_folded_operator(*self.orbs)
-                )
-                val -= (
-                    self.wf.QI.quantum_expectation_value((GI.dagger * GJ).get_folded_operator(*self.orbs))
-                    * self.wf._calc_energy_elec()  # pylint: disable=protected-access
-                )
-                val -= self.wf.QI.quantum_expectation_value(
-                    GI.get_folded_operator(*self.orbs)
-                ) * self.wf.QI.quantum_expectation_value((self.H_0i_0a * GJ).get_folded_operator(*self.orbs))
-                val += (
-                    self.wf.QI.quantum_expectation_value(GI.get_folded_operator(*self.orbs))
-                    * self.wf.QI.quantum_expectation_value(GJ.get_folded_operator(*self.orbs))
-                    * self.wf._calc_energy_elec()  # pylint: disable=protected-access
-                )
-                self.A[i + idx_shift, j + idx_shift] = self.A[j + idx_shift, i + idx_shift] = val
-                # Make B
-                val = self.wf.QI.quantum_expectation_value(
-                    (self.H_0i_0a * GI).get_folded_operator(*self.orbs)
-                ) * self.wf.QI.quantum_expectation_value(GJ.get_folded_operator(*self.orbs))
-                val -= (
-                    self.wf.QI.quantum_expectation_value(GI.get_folded_operator(*self.orbs))
-                    * self.wf.QI.quantum_expectation_value(GJ.get_folded_operator(*self.orbs))
-                    * self.wf._calc_energy_elec()  # pylint: disable=protected-access
-                )
-                self.B[i + idx_shift, j + idx_shift] = self.B[j + idx_shift, i + idx_shift] = val
-                # Make Sigma
-                self.Sigma[i + idx_shift, j + idx_shift] = self.Sigma[
-                    j + idx_shift, i + idx_shift
-                ] = self.wf.QI.quantum_expectation_value((GI.dagger * GJ).get_folded_operator(*self.orbs)) - (
-                    self.wf.QI.quantum_expectation_value(GI.get_folded_operator(*self.orbs))
-                    * self.wf.QI.quantum_expectation_value(GJ.get_folded_operator(*self.orbs))
-                )
-
-=======
->>>>>>> ee12fc7d
     def _get_qbitmap(
         self,
         cliques: bool = False,
