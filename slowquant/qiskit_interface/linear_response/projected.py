--- conflicted
+++ resolved
@@ -98,38 +98,6 @@
                     print("WARNING: Large Gradient detected in G of ", np.max(np.abs(grad)))
 
         # qq
-<<<<<<< HEAD
-        if do_rdm:
-            self.A[: self.num_q, : self.num_q] = get_orbital_response_hessian_block(
-                rdms,
-                self.wf.h_mo,
-                self.wf.g_mo,
-                self.wf.kappa_idx_dagger,
-                self.wf.kappa_idx,
-                self.wf.num_inactive_orbs,
-                self.wf.num_active_orbs,
-            )
-            self.B[: self.num_q, : self.num_q] = get_orbital_response_hessian_block(
-                rdms,
-                self.wf.h_mo,
-                self.wf.g_mo,
-                self.wf.kappa_idx_dagger,
-                self.wf.kappa_idx_dagger,
-                self.wf.num_inactive_orbs,
-                self.wf.num_active_orbs,
-            )
-            self.Sigma[: self.num_q, : self.num_q] = get_orbital_response_metric_sigma(
-                rdms, self.wf.kappa_idx
-            )
-        else:
-            self.H_2i_2a = hamiltonian_2i_2a(
-                self.wf.h_mo,
-                self.wf.g_mo,
-                self.wf.num_inactive_orbs,
-                self.wf.num_active_orbs,
-                self.wf.num_virtual_orbs,
-            )
-=======
         if self.num_q != 0:
             if do_rdm:
                 self.A[: self.num_q, : self.num_q] = get_orbital_response_hessian_block(
@@ -154,7 +122,7 @@
                     rdms, self.wf.kappa_idx
                 )
             else:
-                self.H_2i_2a = hamiltonian_pauli_2i_2a(
+                self.H_2i_2a = hamiltonian_2i_2a(
                     self.wf.h_mo,
                     self.wf.g_mo,
                     self.wf.num_inactive_orbs,
@@ -181,7 +149,6 @@
                         )
 
             # Gq
->>>>>>> 2f727154
             for j, qJ in enumerate(self.q_ops):
                 for i, GI in enumerate(self.G_ops):
                     # Make A
@@ -312,7 +279,7 @@
                     rdms, self.wf.kappa_idx
                 )
             else:
-                self.H_2i_2a = hamiltonian_pauli_2i_2a(
+                self.H_2i_2a = hamiltonian_2i_2a(
                     self.wf.h_mo,
                     self.wf.g_mo,
                     self.wf.num_inactive_orbs,
