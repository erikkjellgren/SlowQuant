from collections.abc import Sequence

import numpy as np

from slowquant.molecularintegrals.integralfunctions import (
    one_electron_integral_transform,
)
from slowquant.qiskit_interface.linear_response.lr_baseclass import (
    get_num_CBS_elements,
    get_num_nonCBS,
    quantumLRBaseClass,
)
from slowquant.qiskit_interface.util import Clique
from slowquant.unitary_coupled_cluster.density_matrix import (
    get_orbital_gradient_response,
    get_orbital_response_hessian_block,
    get_orbital_response_metric_sigma,
    get_orbital_response_property_gradient,
)
from slowquant.unitary_coupled_cluster.fermionic_operator import FermionicOperator
from slowquant.unitary_coupled_cluster.operators import (
    commutator,
    double_commutator,
    hamiltonian_2i_2a,
    one_elec_op_0i_0a,
)


class quantumLR(quantumLRBaseClass):
    def run(
        self,
        do_rdm: bool = True,
        do_gradients: bool = True,
    ) -> None:
        """Run simulation of naive LR matrix elements.

        Args:
            do_rdm: Use RDMs for QQ part.
            do_gradients: Calculate gradients w.r.t. orbital rotations and active space excitations.
        """
        idx_shift = self.num_q
        print("Gs", self.num_G)
        print("qs", self.num_q)

        if self.num_q != 0:
            if do_rdm:
<<<<<<< HEAD
                self.wf.precalc_rdm_paulis(2)
=======
                if isinstance(self.wf.QI._primitive, BaseSampler):
                    self.wf.precalc_rdm_paulis(2)
>>>>>>> e21a81a6
                # RDMs
                if do_gradients:
                    # Check gradients
                    grad = get_orbital_gradient_response(
                        self.wf.h_mo,
                        self.wf.g_mo,
                        self.wf.kappa_no_activeactive_idx,
                        self.wf.num_inactive_orbs,
                        self.wf.num_active_orbs,
                        self.wf.rdm1,
                        self.wf.rdm2,
                    )
            elif do_gradients:
                grad = np.zeros(2 * self.num_q)
                for i, op in enumerate(self.q_ops):
                    grad[i] = self.wf.QI.quantum_expectation_value(
                        (self.H_1i_1a * op).get_folded_operator(*self.orbs)
                    )
                    grad[i + self.num_q] = self.wf.QI.quantum_expectation_value(
                        (op.dagger * self.H_1i_1a).get_folded_operator(*self.orbs)
                    )
        if do_gradients:
            if self.num_q != 0:
                print("idx, max(abs(grad orb)):", np.argmax(np.abs(grad)), np.max(np.abs(grad)))
                if np.max(np.abs(grad)) > 10**-3:
                    print("WARNING: Large Gradient detected in q of ", np.max(np.abs(grad)))

            grad = np.zeros(2 * self.num_G)
            for i, op in enumerate(self.G_ops):
                grad[i] = self.wf.QI.quantum_expectation_value(
                    commutator(self.H_0i_0a, op).get_folded_operator(*self.orbs)
                )
                grad[i + self.num_G] = self.wf.QI.quantum_expectation_value(
                    commutator(op.dagger, self.H_0i_0a).get_folded_operator(*self.orbs)
                )
            if len(grad) != 0:
                print("idx, max(abs(grad active)):", np.argmax(np.abs(grad)), np.max(np.abs(grad)))
                if np.max(np.abs(grad)) > 10**-3:
                    print("WARNING: Large Gradient detected in G of ", np.max(np.abs(grad)))

        # qq
        if self.num_q != 0:
            if do_rdm:
                self.A[: self.num_q, : self.num_q] = get_orbital_response_hessian_block(
                    self.wf.h_mo,
                    self.wf.g_mo,
                    self.wf.kappa_no_activeactive_idx_dagger,
                    self.wf.kappa_no_activeactive_idx,
                    self.wf.num_inactive_orbs,
                    self.wf.num_active_orbs,
                    self.wf.rdm1,
                    self.wf.rdm2,
                )
                self.B[: self.num_q, : self.num_q] = get_orbital_response_hessian_block(
                    self.wf.h_mo,
                    self.wf.g_mo,
                    self.wf.kappa_no_activeactive_idx_dagger,
                    self.wf.kappa_no_activeactive_idx_dagger,
                    self.wf.num_inactive_orbs,
                    self.wf.num_active_orbs,
                    self.wf.rdm1,
                    self.wf.rdm2,
                )
                self.Sigma[: self.num_q, : self.num_q] = get_orbital_response_metric_sigma(
                    self.wf.kappa_no_activeactive_idx,
                    self.wf.num_inactive_orbs,
                    self.wf.num_active_orbs,
                    self.wf.rdm1,
                )
            else:
                self.H_2i_2a = hamiltonian_2i_2a(
                    self.wf.h_mo,
                    self.wf.g_mo,
                    self.wf.num_inactive_orbs,
                    self.wf.num_active_orbs,
                    self.wf.num_virtual_orbs,
                )
                for j, qJ in enumerate(self.q_ops):
                    for i, qI in enumerate(self.q_ops[j:], j):
                        # Make A
                        self.A[i, j] = self.A[j, i] = self.wf.QI.quantum_expectation_value(
                            (qI.dagger * self.H_2i_2a * qJ).get_folded_operator(*self.orbs)
                        ) - self.wf.QI.quantum_expectation_value(
                            (qI.dagger * qJ * self.H_2i_2a).get_folded_operator(*self.orbs)
                        )
                        # Make B
                        self.B[i, j] = self.B[j, i] = -(
                            self.wf.QI.quantum_expectation_value(
                                (qI.dagger * qJ.dagger * self.H_2i_2a).get_folded_operator(*self.orbs)
                            )
                        )
                        # Make Sigma
                        self.Sigma[i, j] = self.Sigma[j, i] = self.wf.QI.quantum_expectation_value(
                            (qI.dagger * qJ).get_folded_operator(*self.orbs)
                        )

            # Gq
            for j, qJ in enumerate(self.q_ops):
                for i, GI in enumerate(self.G_ops):
                    # Make A
                    val = (
                        self.wf.QI.quantum_expectation_value(
                            (GI.dagger * self.H_1i_1a * qJ).get_folded_operator(*self.orbs)
                        )
                        - 1
                        / 2
                        * self.wf.QI.quantum_expectation_value(
                            (self.H_1i_1a * qJ * GI.dagger).get_folded_operator(*self.orbs)
                        )
                        - 1
                        / 2
                        * self.wf.QI.quantum_expectation_value(
                            (self.H_1i_1a * GI.dagger * qJ).get_folded_operator(*self.orbs)
                        )
                    )
                    self.A[i + idx_shift, j] = self.A[j, i + idx_shift] = val
                    # Make B
                    val = (
                        self.wf.QI.quantum_expectation_value(
                            (qJ.dagger * self.H_1i_1a * GI.dagger).get_folded_operator(*self.orbs)
                        )
                        - 1
                        / 2
                        * self.wf.QI.quantum_expectation_value(
                            (GI.dagger * qJ.dagger * self.H_1i_1a).get_folded_operator(*self.orbs)
                        )
                        - 1
                        / 2
                        * self.wf.QI.quantum_expectation_value(
                            (qJ.dagger * GI.dagger * self.H_1i_1a).get_folded_operator(*self.orbs)
                        )
                    )
                    self.B[i + idx_shift, j] = self.B[j, i + idx_shift] = val

        # GG
        for j, GJ in enumerate(self.G_ops):
            for i, GI in enumerate(self.G_ops[j:], j):
                # Make A
                self.A[i + idx_shift, j + idx_shift] = self.A[j + idx_shift, i + idx_shift] = (
                    self.wf.QI.quantum_expectation_value(
                        double_commutator(
                            GI.dagger, self.H_0i_0a, GJ, do_symmetrized=True
                        ).get_folded_operator(*self.orbs)
                    )
                )
                # Make B
                self.B[i + idx_shift, j + idx_shift] = self.B[j + idx_shift, i + idx_shift] = (
                    self.wf.QI.quantum_expectation_value(
                        double_commutator(GI.dagger, self.H_0i_0a, GJ.dagger).get_folded_operator(*self.orbs)
                    )
                )
                # Make Sigma
                self.Sigma[i + idx_shift, j + idx_shift] = self.Sigma[j + idx_shift, i + idx_shift] = (
                    self.wf.QI.quantum_expectation_value(
                        commutator(GI.dagger, GJ).get_folded_operator(*self.orbs)
                    )
                )

    def _get_qbitmap(
        self,
        cliques: bool = False,
        do_rdm: bool = False,
    ) -> tuple[list[list[str]], list[list[str]], list[list[str]]]:
        """Get qubit map of operators.

        Args:
            cliques: If using cliques.
            do_rdm: Use RDMs for QQ part.

        Returns:
            Qubit map of operators.
        """
        idx_shift = self.num_q
        print("Gs", self.num_G)
        print("qs", self.num_q)

        A = [[""] * self.num_params for _ in range(self.num_params)]
        B = [[""] * self.num_params for _ in range(self.num_params)]
        Sigma = [[""] * self.num_params for _ in range(self.num_params)]

        if not do_rdm:
            self.H_2i_2a = hamiltonian_2i_2a(
                self.wf.h_mo,
                self.wf.g_mo,
                self.wf.num_inactive_orbs,
                self.wf.num_active_orbs,
                self.wf.num_virtual_orbs,
            )
            for j, qJ in enumerate(self.q_ops):
                for i, qI in enumerate(self.q_ops[j:], j):
                    # Make A
                    A[i][j] = A[j][i] = (
                        self.wf.QI.op_to_qbit(
                            (qI.dagger * self.H_2i_2a * qJ).get_folded_operator(*self.orbs)
                        ).paulis.to_labels()
                        + self.wf.QI.op_to_qbit(
                            (qI.dagger * qJ * self.H_2i_2a).get_folded_operator(*self.orbs)
                        ).paulis.to_labels()
                    )
                    # Make B
                    B[i][j] = B[j][i] = self.wf.QI.op_to_qbit(
                        (qI.dagger * qJ.dagger * self.H_2i_2a).get_folded_operator(*self.orbs)
                    ).paulis.to_labels()
                    # Make Sigma
                    Sigma[i][j] = Sigma[j][i] = self.wf.QI.op_to_qbit(
                        (qI.dagger * qJ).get_folded_operator(*self.orbs)
                    ).paulis.to_labels()

        # Gq
        for j, qJ in enumerate(self.q_ops):
            for i, GI in enumerate(self.G_ops):
                # Make A
                val = (
                    self.wf.QI.op_to_qbit(
                        (GI.dagger * self.H_1i_1a * qJ).get_folded_operator(*self.orbs)
                    ).paulis.to_labels()
                    + self.wf.QI.op_to_qbit(
                        (self.H_1i_1a * qJ * GI.dagger).get_folded_operator(*self.orbs)
                    ).paulis.to_labels()
                    + self.wf.QI.op_to_qbit(
                        (self.H_1i_1a * GI.dagger * qJ).get_folded_operator(*self.orbs)
                    ).paulis.to_labels()
                )
                A[i + idx_shift][j] = A[j][i + idx_shift] = val
                # Make B
                val = (
                    self.wf.QI.op_to_qbit(
                        (qJ.dagger * self.H_1i_1a * GI.dagger).get_folded_operator(*self.orbs)
                    ).paulis.to_labels()
                    + self.wf.QI.op_to_qbit(
                        (GI.dagger * qJ.dagger * self.H_1i_1a).get_folded_operator(*self.orbs)
                    ).paulis.to_labels()
                    + self.wf.QI.op_to_qbit(
                        (qJ.dagger * GI.dagger * self.H_1i_1a).get_folded_operator(*self.orbs)
                    ).paulis.to_labels()
                )
                B[i + idx_shift][j] = B[j][i + idx_shift] = val

        # GG
        for j, GJ in enumerate(self.G_ops):
            for i, GI in enumerate(self.G_ops[j:], j):
                # Make A
                A[i + idx_shift][j + idx_shift] = A[j + idx_shift][i + idx_shift] = self.wf.QI.op_to_qbit(
                    double_commutator(GI.dagger, self.H_1i_1a, GJ, do_symmetrized=True).get_folded_operator(
                        *self.orbs
                    )
                ).paulis.to_labels()
                # Make B
                B[i + idx_shift][j + idx_shift] = B[j + idx_shift][i + idx_shift] = self.wf.QI.op_to_qbit(
                    double_commutator(GI.dagger, self.H_1i_1a, GJ.dagger).get_folded_operator(*self.orbs)
                ).paulis.to_labels()
                # Make Sigma
                Sigma[i + idx_shift][j + idx_shift] = Sigma[j + idx_shift][i + idx_shift] = (
                    self.wf.QI.op_to_qbit(
                        commutator(GI.dagger, GJ).get_folded_operator(*self.orbs)
                    ).paulis.to_labels()
                )

        if cliques:
            for i in range(self.num_params):
                for j in range(self.num_params):
                    if not A[i][j] == "":
                        clique = Clique()
                        clique.add_paulis([str(x) for x in A[i][j]])
                        A[i][j] = [x.head for x in clique.cliques]  # type: ignore [call-overload]
                    if not B[i][j] == "":
                        clique = Clique()
                        clique.add_paulis([str(x) for x in B[i][j]])
                        B[i][j] = [x.head for x in clique.cliques]  # type: ignore [call-overload]
                    if not Sigma[i][j] == "":
                        clique = Clique()
                        clique.add_paulis([str(x) for x in Sigma[i][j]])
                        Sigma[i][j] = [x.head for x in clique.cliques]  # type: ignore [call-overload]

        print("Number of non-CBS Pauli strings in A: ", get_num_nonCBS(A))
        print("Number of non-CBS Pauli strings in B: ", get_num_nonCBS(B))
        print("Number of non-CBS Pauli strings in Sigma: ", get_num_nonCBS(Sigma))

        CBS, nonCBS = get_num_CBS_elements(A)
        print("In A    , number of: CBS elements: ", CBS, ", non-CBS elements ", nonCBS)
        CBS, nonCBS = get_num_CBS_elements(B)
        print("In B    , number of: CBS elements: ", CBS, ", non-CBS elements ", nonCBS)
        CBS, nonCBS = get_num_CBS_elements(Sigma)
        print("In Sigma, number of: CBS elements: ", CBS, ", non-CBS elements ", nonCBS)

        return A, B, Sigma

    def run_std(
        self,
        no_coeffs: bool = False,
        verbose: bool = True,
        cv: bool = True,
        save: bool = False,
    ) -> tuple[np.ndarray, np.ndarray, np.ndarray]:
        """Get standard deviation in matrix elements of LR equation.

        Args:
            no_coeffs:  Boolean to no include coefficients
            verbose:    Boolean to print more info
            cv:         Boolean to calculate coefficient of variance
            save:       Boolean to save operator-specific standard deviations

        Returns:
            Array of standard deviations for A, B and Sigma
        """
        idx_shift = self.num_q
        print("Gs", self.num_G)
        print("qs", self.num_q)

        self.H_2i_2a = hamiltonian_2i_2a(
            self.wf.h_mo,
            self.wf.g_mo,
            self.wf.num_inactive_orbs,
            self.wf.num_active_orbs,
            self.wf.num_virtual_orbs,
        )

        A = np.zeros((self.num_params, self.num_params))
        B = np.zeros((self.num_params, self.num_params))
        Sigma = np.zeros((self.num_params, self.num_params))

        for j, qJ in enumerate(self.q_ops):
            for i, qI in enumerate(self.q_ops[j:], j):
                # Make A
                A[i, j] = A[j, i] = np.sqrt(
                    self.wf.QI.quantum_variance(
                        (qI.dagger * self.H_2i_2a * qJ).get_folded_operator(*self.orbs), no_coeffs=no_coeffs
                    )
                    + self.wf.QI.quantum_variance(
                        (qI.dagger * qJ * self.H_2i_2a).get_folded_operator(*self.orbs), no_coeffs=no_coeffs
                    )
                )
                # Make B
                B[i, j] = B[j, i] = np.sqrt(
                    self.wf.QI.quantum_variance(
                        (qI.dagger * qJ.dagger * self.H_2i_2a).get_folded_operator(*self.orbs),
                        no_coeffs=no_coeffs,
                    )
                )
                # Make Sigma
                Sigma[i, j] = Sigma[j, i] = np.sqrt(
                    self.wf.QI.quantum_variance(
                        (qI.dagger * qJ).get_folded_operator(*self.orbs), no_coeffs=no_coeffs
                    )
                )

        # Gq
        for j, qJ in enumerate(self.q_ops):
            for i, GI in enumerate(self.G_ops):
                # Make A
                val = np.sqrt(
                    self.wf.QI.quantum_variance(
                        (GI.dagger * self.H_1i_1a * qJ).get_folded_operator(*self.orbs), no_coeffs=no_coeffs
                    )
                    + 1
                    / 2
                    * self.wf.QI.quantum_variance(
                        (self.H_1i_1a * qJ * GI.dagger).get_folded_operator(*self.orbs), no_coeffs=no_coeffs
                    )
                    + 1
                    / 2
                    * self.wf.QI.quantum_variance(
                        (self.H_1i_1a * GI.dagger * qJ).get_folded_operator(*self.orbs), no_coeffs=no_coeffs
                    )
                )
                A[i + idx_shift, j] = A[j, i + idx_shift] = val
                # Make B
                val = np.sqrt(
                    self.wf.QI.quantum_variance(
                        (qJ.dagger * self.H_1i_1a * GI.dagger).get_folded_operator(*self.orbs),
                        no_coeffs=no_coeffs,
                    )
                    + 1
                    / 2
                    * self.wf.QI.quantum_variance(
                        (GI.dagger * qJ.dagger * self.H_1i_1a).get_folded_operator(*self.orbs),
                        no_coeffs=no_coeffs,
                    )
                    + 1
                    / 2
                    * self.wf.QI.quantum_variance(
                        (qJ.dagger * GI.dagger * self.H_1i_1a).get_folded_operator(*self.orbs),
                        no_coeffs=no_coeffs,
                    )
                )
                B[i + idx_shift, j] = B[j, i + idx_shift] = val

        # GG
        for j, GJ in enumerate(self.G_ops):
            for i, GI in enumerate(self.G_ops[j:], j):
                # Make A
                A[i + idx_shift, j + idx_shift] = A[j + idx_shift, i + idx_shift] = np.sqrt(
                    self.wf.QI.quantum_variance(
                        double_commutator(
                            GI.dagger, self.H_0i_0a, GJ, do_symmetrized=True
                        ).get_folded_operator(*self.orbs),
                        no_coeffs=no_coeffs,
                    )
                )
                # Make B
                B[i + idx_shift, j + idx_shift] = B[j + idx_shift, i + idx_shift] = np.sqrt(
                    self.wf.QI.quantum_variance(
                        double_commutator(GI.dagger, self.H_0i_0a, GJ.dagger).get_folded_operator(*self.orbs),
                        no_coeffs=no_coeffs,
                    )
                )
                # Make Sigma
                Sigma[i + idx_shift, j + idx_shift] = Sigma[j + idx_shift, i + idx_shift] = np.sqrt(
                    self.wf.QI.quantum_variance(
                        commutator(GI.dagger, GJ).get_folded_operator(*self.orbs), no_coeffs=no_coeffs
                    )
                )

        if no_coeffs:
            cv = False
        self._analyze_std(A, B, Sigma, verbose=verbose, cv=cv, save=save)
        return A, B, Sigma

    def get_transition_dipole(self, dipole_integrals: Sequence[np.ndarray]) -> np.ndarray:
        """Calculate transition dipole moment.

        Args:
            dipole_integrals: Dipole integrals ordered as (x,y,z).

        Returns:
            Transition dipole moment.
        """
        if len(dipole_integrals) != 3:
            raise ValueError(f"Expected 3 dipole integrals got {len(dipole_integrals)}")
        number_excitations = len(self.excitation_energies)

        mux = one_electron_integral_transform(self.wf.c_mo, dipole_integrals[0])
        muy = one_electron_integral_transform(self.wf.c_mo, dipole_integrals[1])
        muz = one_electron_integral_transform(self.wf.c_mo, dipole_integrals[2])
        mux_op = one_elec_op_0i_0a(mux, self.wf.num_inactive_orbs, self.wf.num_active_orbs)
        muy_op = one_elec_op_0i_0a(muy, self.wf.num_inactive_orbs, self.wf.num_active_orbs)
        muz_op = one_elec_op_0i_0a(muz, self.wf.num_inactive_orbs, self.wf.num_active_orbs)
        transition_dipole_x = 0.0
        transition_dipole_y = 0.0
        transition_dipole_z = 0.0
        transition_dipoles = np.zeros((number_excitations, 3))
        for state_number in range(number_excitations):
            transfer_op = FermionicOperator({})
            for i, G in enumerate(self.G_ops):
                transfer_op += (
                    self._Z_G_normed[i, state_number] * G.dagger + self._Y_G_normed[i, state_number] * G
                )
            q_part_x = 0.0
            q_part_y = 0.0
            q_part_z = 0.0
            if self.num_q != 0:
                q_part_x = get_orbital_response_property_gradient(
                    mux,
                    self.wf.kappa_no_activeactive_idx,
                    self.wf.num_inactive_orbs,
                    self.wf.num_active_orbs,
                    self.wf.rdm1,
                    self.normed_excitation_vectors,
                    state_number,
                    number_excitations,
                )
                q_part_y = get_orbital_response_property_gradient(
                    muy,
                    self.wf.kappa_no_activeactive_idx,
                    self.wf.num_inactive_orbs,
                    self.wf.num_active_orbs,
                    self.wf.rdm1,
                    self.normed_excitation_vectors,
                    state_number,
                    number_excitations,
                )
                q_part_z = get_orbital_response_property_gradient(
                    muz,
                    self.wf.kappa_no_activeactive_idx,
                    self.wf.num_inactive_orbs,
                    self.wf.num_active_orbs,
                    self.wf.rdm1,
                    self.normed_excitation_vectors,
                    state_number,
                    number_excitations,
                )
            if self.num_G != 0:
                transition_dipole_x = self.wf.QI.quantum_expectation_value(
                    commutator(mux_op, transfer_op).get_folded_operator(*self.orbs)
                )
                transition_dipole_y = self.wf.QI.quantum_expectation_value(
                    commutator(muy_op, transfer_op).get_folded_operator(*self.orbs)
                )
                transition_dipole_z = self.wf.QI.quantum_expectation_value(
                    commutator(muz_op, transfer_op).get_folded_operator(*self.orbs)
                )
            transition_dipoles[state_number, 0] = q_part_x + transition_dipole_x
            transition_dipoles[state_number, 1] = q_part_y + transition_dipole_y
            transition_dipoles[state_number, 2] = q_part_z + transition_dipole_z

        return transition_dipoles<|MERGE_RESOLUTION|>--- conflicted
+++ resolved
@@ -44,12 +44,7 @@
 
         if self.num_q != 0:
             if do_rdm:
-<<<<<<< HEAD
                 self.wf.precalc_rdm_paulis(2)
-=======
-                if isinstance(self.wf.QI._primitive, BaseSampler):
-                    self.wf.precalc_rdm_paulis(2)
->>>>>>> e21a81a6
                 # RDMs
                 if do_gradients:
                     # Check gradients
