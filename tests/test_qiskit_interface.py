--- conflicted
+++ resolved
@@ -30,156 +30,12 @@
 from slowquant.unitary_coupled_cluster.ucc_wavefunction import WaveFunctionUCC
 from slowquant.unitary_coupled_cluster.ups_wavefunction import WaveFunctionUPS
 
-<<<<<<< HEAD
 noise_model = NoiseModel()
 noise_model.add_all_qubit_quantum_error(depolarizing_error(0.005, 1), ["u1", "u2", "u3"])
 noise_model.add_all_qubit_quantum_error(depolarizing_error(0.02, 2), ["cx"])
 noise_model.add_all_qubit_quantum_error(amplitude_damping_error(0.02), ["u1", "u2", "u3"], warnings=False)
 noise_model.add_all_qubit_quantum_error(phase_damping_error(0.03), ["u1", "u2", "u3"], warnings=False)
 noise_model.add_all_qubit_readout_error(ReadoutError([[0.95, 0.05], [0.1, 0.9]]))
-=======
-
-def test_LiH_naive_estimator() -> None:
-    """Test LiH ooVQE with rotosolve + naive LR with estimator from Qiskit."""
-    # Define molecule
-    atom = "Li .0 .0 .0; H .0 .0 1.672"
-    basis = "sto-3g"
-
-    # PySCF
-    mol = pyscf.M(atom=atom, basis=basis, unit="angstrom")
-    rhf = pyscf.scf.RHF(mol).run()
-
-    # SlowQuant
-    WF = WaveFunctionUCC(
-        mol.nelectron,
-        (2, 2),
-        rhf.mo_coeff,
-        mol.intor("int1e_kin") + mol.intor("int1e_nuc"),
-        mol.intor("int2e"),
-        "SD",
-    )
-
-    # Optimize WF
-    WF.run_wf_optimization_1step("SLSQP", True)
-
-    # Optimize WF with QSQ
-    estimator = Estimator()
-    mapper = ParityMapper(num_particles=(1, 1))
-
-    QI = QuantumInterface(estimator, "fUCCSD", mapper)
-
-    qWF = WaveFunctionCircuit(
-        mol.nelectron,
-        (2, 2),
-        WF.c_mo,
-        mol.intor("int1e_kin") + mol.intor("int1e_nuc"),
-        mol.intor("int2e"),
-        QI,
-    )
-
-    qWF.run_wf_optimization_2step("rotosolve", True)
-
-    # LR with SQ
-    LR = naive.LinearResponseUCC(WF, excitations="SD")
-    LR.calc_excitation_energies()
-
-    # LR with QSQ
-    qLR = q_naive.quantumLR(qWF)
-
-    qLR.run(do_rdm=True)
-    excitation_energies = qLR.get_excitation_energies()
-
-    assert np.allclose(excitation_energies, LR.excitation_energies, atol=10**-4)
-
-    solution = [
-        0.12945826,
-        0.17872954,
-        0.17872954,
-        0.60460094,
-        0.64662905,
-        0.74056115,
-        0.74056115,
-        1.00273293,
-        2.07482709,
-        2.13719974,
-        2.13719974,
-        2.45509448,
-        2.95423197,
-    ]
-
-    assert np.allclose(excitation_energies, solution, atol=10**-6)
->>>>>>> e21a81a6
-
-
-def test_LiH_naive_samplerQiskit() -> None:
-    """Test LiH ooVQE with rotosolve + naive LR with sampler from Qiskit."""
-    # Define molecule
-    atom = "Li .0 .0 .0; H .0 .0 1.672"
-    basis = "sto-3g"
-
-    # PySCF
-    mol = pyscf.M(atom=atom, basis=basis, unit="angstrom")
-    rhf = pyscf.scf.RHF(mol).run()
-
-    # SlowQuant
-    WF = WaveFunctionUCC(
-        mol.nelectron,
-        (2, 2),
-        rhf.mo_coeff,
-        mol.intor("int1e_kin") + mol.intor("int1e_nuc"),
-        mol.intor("int2e"),
-        "SD",
-    )
-
-    # Optimize WF
-    WF.run_wf_optimization_1step("SLSQP", True)
-
-    # Optimize WF with QSQ
-    sampler = SamplerAer()
-    mapper = ParityMapper(num_particles=(1, 1))
-
-    QI = QuantumInterface(sampler, "fUCCSD", mapper)
-
-    qWF = WaveFunctionCircuit(
-        mol.nelectron,
-        (2, 2),
-        WF.c_mo,
-        mol.intor("int1e_kin") + mol.intor("int1e_nuc"),
-        mol.intor("int2e"),
-        QI,
-    )
-
-    qWF.run_wf_optimization_2step("rotosolve", True)
-
-    # LR with SQ
-    LR = naive.LinearResponseUCC(WF, excitations="SD")
-    LR.calc_excitation_energies()
-
-    # LR with QSQ
-    qLR = q_naive.quantumLR(qWF)
-
-    qLR.run(do_rdm=True)
-    excitation_energies = qLR.get_excitation_energies()
-
-    assert np.allclose(excitation_energies, LR.excitation_energies, atol=10**-4)
-
-    solution = [
-        0.12945846,
-        0.17872984,
-        0.17872984,
-        0.60460091,
-        0.64662826,
-        0.74055997,
-        0.74055997,
-        1.00273236,
-        2.074827,
-        2.13719972,
-        2.13719972,
-        2.45509362,
-        2.95423092,
-    ]
-
-    assert np.allclose(excitation_energies, solution, atol=10**-6)
 
 
 def test_LiH_naive() -> None:
@@ -263,36 +119,24 @@
     mol = pyscf.M(atom=atom, basis=basis, unit="angstrom")
     rhf = pyscf.scf.RHF(mol).run()
 
-<<<<<<< HEAD
-    # Optimize WF with QSQ
+    # Conventional UCC wave function
+    WF = WaveFunctionUCC(
+        mol.nelectron,
+        (2, 2),
+        rhf.mo_coeff,
+        mol.intor("int1e_kin") + mol.intor("int1e_nuc"),
+        mol.intor("int2e"),
+        "SD",
+    )
+    WF.run_wf_optimization_1step("SLSQP", True)
+
+    # CircuitWF with QSQ
     sampler = SamplerAer()
     mapper = ParityMapper(num_particles=(1, 1))
 
     QI = QuantumInterface(sampler, "fUCCSD", mapper)
 
-    qWF = WaveFunction(
-        mol.nao * 2,
-=======
-    # SlowQuant
-    WF = WaveFunctionUCC(
->>>>>>> e21a81a6
-        mol.nelectron,
-        (2, 2),
-        rhf.mo_coeff,
-        mol.intor("int1e_kin") + mol.intor("int1e_nuc"),
-        mol.intor("int2e"),
-        "SD",
-    )
-
-    # Optimize WF
-    WF.run_wf_optimization_1step("SLSQP", True)
-
-    # Optimize WF with QSQ
-    sampler = SamplerAer()
-    mapper = ParityMapper(num_particles=(1, 1))
-
-    QI = QuantumInterface(sampler, "fUCCSD", mapper)
-
+    # Pass converged UCC orbitals to circuit wave function but still do optimization (just a speed-up)
     qWF = WaveFunctionCircuit(
         mol.nelectron,
         (2, 2),
@@ -301,7 +145,6 @@
         mol.intor("int2e"),
         QI,
     )
-
     qWF.run_wf_optimization_2step("rotosolve", True)
 
     # LR with QSQ
@@ -309,6 +152,8 @@
 
     qLR.run(do_rdm=True)
     excitation_energies = qLR.get_excitation_energies()
+
+    print(excitation_energies)
 
     solution = [
         0.1294585,
@@ -339,7 +184,7 @@
     mol = pyscf.M(atom=atom, basis=basis, unit="angstrom")
     rhf = pyscf.scf.RHF(mol).run()
 
-    # SlowQuant
+    # Conventional UCC wave function
     WF = WaveFunctionUCC(
         mol.nelectron,
         (2, 2),
@@ -358,6 +203,7 @@
 
     QI = QuantumInterface(sampler, "fUCCSD", mapper)
 
+    # Pass converged UCC orbitals to circuit wave function but still do optimization (just a speed-up)
     qWF = WaveFunctionCircuit(
         mol.nelectron,
         (2, 2),
@@ -400,71 +246,6 @@
     assert np.allclose(excitation_energies, solution, atol=10**-6)
 
 
-def test_LiH_dumb_allprojected() -> None:
-    """Test LiH ooVQE with rotosolve + dumb allprojected LR with sampler from QiskitAer."""
-    # Define molecule
-    atom = "Li .0 .0 .0; H .0 .0 1.672"
-    basis = "sto-3g"
-
-    # PySCF
-    mol = pyscf.M(atom=atom, basis=basis, unit="angstrom")
-    rhf = pyscf.scf.RHF(mol).run()
-
-    # SlowQuant
-    WF = WaveFunctionUCC(
-        mol.nelectron,
-        (2, 2),
-        rhf.mo_coeff,
-        mol.intor("int1e_kin") + mol.intor("int1e_nuc"),
-        mol.intor("int2e"),
-        "SD",
-    )
-
-    # Optimize WF
-    WF.run_wf_optimization_1step("SLSQP", True)
-
-    # Optimize WF with QSQ
-    sampler = SamplerAer()
-    mapper = ParityMapper(num_particles=(1, 1))
-
-    QI = QuantumInterface(sampler, "fUCCSD", mapper)
-
-    qWF = WaveFunctionCircuit(
-        mol.nelectron,
-        (2, 2),
-        WF.c_mo,
-        mol.intor("int1e_kin") + mol.intor("int1e_nuc"),
-        mol.intor("int2e"),
-        QI,
-    )
-
-    qWF.run_wf_optimization_2step("rotosolve", True)
-
-    # LR with QSQ
-    qLR = q_allprojected.quantumLR(qWF)
-
-    qLR.run()
-    excitation_energies = qLR.get_excitation_energies()
-
-    solution = [
-        0.12961659,
-        0.18079162,
-        0.18079162,
-        0.60483121,
-        0.64694295,
-        0.74930422,
-        0.74930422,
-        1.00301035,
-        2.07493039,
-        2.13725044,
-        2.13725044,
-        2.45535349,
-        2.95513469,
-    ]
-
-    assert np.allclose(excitation_energies, solution, atol=10**-6)
-
-
 def test_LiH_naive_sampler_ISA() -> None:
     """Test LiH ooVQE with rotosolve + naive LR with sampler from QiskitAer."""
     # Define molecule
@@ -954,7 +735,6 @@
 
     # Conventional UPS wave function
     WF = WaveFunctionUPS(
-        SQobj.molecule.number_bf * 2,
         SQobj.molecule.number_electrons,
         (2, 2),
         SQobj.hartree_fock.mo_coeff,
@@ -964,7 +744,7 @@
         ansatz_options={"n_layers": 1, "skip_last_singles": True},
         include_active_kappa=True,
     )
-    WF.run_ups(True)
+    WF.run_wf_optimization_1step("SLSQP", True)
 
     sampler = SamplerAer(backend_options={"noise_model": noise_model})
     mapper = JordanWignerMapper()
@@ -979,16 +759,15 @@
         do_postselection=False,
     )
 
-    qWF = WaveFunction(
-        SQobj.molecule.number_bf * 2,
-        SQobj.molecule.number_electrons,
-        (2, 2),
-        WF.c_trans,
-        h_core,
-        g_eri,
-        QI,
-    )
-    qWF.ansatz_parameters = WF.thetas
+    qWF = WaveFunctionCircuit(
+        SQobj.molecule.number_electrons,
+        (2, 2),
+        WF.c_mo,
+        h_core,
+        g_eri,
+        QI,
+    )
+    qWF.thetas = WF.thetas
 
     assert abs(qWF._calc_energy_elec() + 9.418341779479798) < 10**-6  # type: ignore
     assert list(QI.saver[12].cliques[0].distr.data.keys()) == [0]
@@ -1414,7 +1193,6 @@
 
     # Conventional UPS wave function
     WF = WaveFunctionUPS(
-        SQobj.molecule.number_bf * 2,
         SQobj.molecule.number_electrons,
         (2, 2),
         SQobj.hartree_fock.mo_coeff,
@@ -1424,7 +1202,7 @@
         ansatz_options={"n_layers": 1, "skip_last_singles": True},
         include_active_kappa=True,
     )
-    WF.run_ups(True)
+    WF.run_wf_optimization_1step("SLSQP", True)
 
     sampler = SamplerAer(backend_options={"noise_model": noise_model})
     mapper = JordanWignerMapper()
@@ -1439,16 +1217,15 @@
         do_postselection=False,
     )
 
-    qWF = WaveFunction(
-        SQobj.molecule.number_bf * 2,
-        SQobj.molecule.number_electrons,
-        (2, 2),
-        WF.c_trans,
-        h_core,
-        g_eri,
-        QI,
-    )
-    qWF.ansatz_parameters = WF.thetas
+    qWF = WaveFunctionCircuit(
+        SQobj.molecule.number_electrons,
+        (2, 2),
+        WF.c_mo,
+        h_core,
+        g_eri,
+        QI,
+    )
+    qWF.thetas = WF.thetas
 
     assert abs(qWF._calc_energy_elec() + 9.418341779479798) < 10**-6  # type: ignore
     assert abs(QI.quantum_variance(qWF._get_hamiltonian()) - 0.10216972771269525) < 10**-6  # type: ignore
@@ -1509,21 +1286,10 @@
         QI,
     )
     qWF.thetas = WF.thetas
-    qc_H = hamiltonian_0i_0a(qWF.h_mo, qWF.g_mo, qWF.num_inactive_orbs, qWF.num_active_orbs)
-    qc_H = qc_H.get_folded_operator(qWF.num_inactive_orbs, qWF.num_active_orbs, qWF.num_virtual_orbs)
-
-<<<<<<< HEAD
+
     assert abs(qWF._calc_energy_elec() + 9.233709939942546) < 10**-6  # type: ignore
     assert abs(QI.quantum_variance(qWF._get_hamiltonian()) - 0.1366806110474569) < 10**-6  # type: ignore
 
     QI.update_mitigation_flags(do_postselection=True)
     assert abs(qWF._calc_energy_elec() + 9.530439599929217) < 10**-6  # type: ignore
-    assert abs(QI.quantum_variance(qWF._get_hamiltonian()) - 0.08153932076245432) < 10**-6  # type: ignore
-=======
-    qWF._calc_energy_elec()
-    assert abs(QI.quantum_variance(qc_H) - 0.040592737332136634) < 10**-6  # type: ignore
-
-    QI.update_mitigation_flags(do_postselection=True)
-    qWF._calc_energy_elec()
-    assert abs(QI.quantum_variance(qc_H) - 0.024708172056620556) < 10**-6  # type: ignore
->>>>>>> e21a81a6
+    assert abs(QI.quantum_variance(qWF._get_hamiltonian()) - 0.08153932076245432) < 10**-6  # type: ignore