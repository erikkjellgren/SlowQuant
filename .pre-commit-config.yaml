--- conflicted
+++ resolved
@@ -16,20 +16,12 @@
       - id: trailing-whitespace
 
   - repo: https://github.com/pre-commit/mirrors-mypy
-<<<<<<< HEAD
-    rev: v1.18.1
-=======
     rev: v1.18.2
->>>>>>> 43d0c1fa
     hooks:
       - id: mypy
 
   - repo: https://github.com/astral-sh/ruff-pre-commit
-<<<<<<< HEAD
-    rev: v0.13.0
-=======
     rev: v0.13.3
->>>>>>> 43d0c1fa
     hooks:
       # Run the linter.
       - id: ruff-check
