--- conflicted
+++ resolved
@@ -21,11 +21,7 @@
       - id: mypy
 
   - repo: https://github.com/astral-sh/ruff-pre-commit
-<<<<<<< HEAD
-    rev: v0.14.3
-=======
     rev: v0.14.5
->>>>>>> 83e9a945
     hooks:
       # Run the linter.
       - id: ruff-check
