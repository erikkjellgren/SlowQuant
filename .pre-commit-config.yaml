---
repos:
  - repo: https://github.com/pre-commit/pre-commit-hooks
    rev: v5.0.0
    hooks:
      - id: check-added-large-files
      - id: check-case-conflict
      - id: check-docstring-first
      - id: check-yaml
      - id: end-of-file-fixer
      - id: forbid-new-submodules
      - id: file-contents-sorter
        files: ".gitignore"
      - id: mixed-line-ending
      - id: requirements-txt-fixer
      - id: trailing-whitespace

  - repo: https://github.com/pre-commit/mirrors-mypy
<<<<<<< HEAD
    rev: v1.11.1
    hooks:
      - id: mypy

  - repo: https://github.com/PyCQA/isort
    rev: 5.13.2
    hooks:
      - id: isort
        args: ["--profile", "black"]

  - repo: https://github.com/PyCQA/pylint
    rev: v3.2.6
    hooks:
      - id: pylint
        args: ["--rcfile=.pylintrc"]

  - repo: https://github.com/PyCQA/flake8
    rev: 7.1.1
    hooks:
      - id: flake8
        additional_dependencies: [pep8-naming]
        args: [--config=.flake8]

  - repo: https://github.com/pycqa/pydocstyle
    rev: 6.3.0
=======
    rev: v1.15.0
    hooks:
      - id: mypy

  - repo: https://github.com/astral-sh/ruff-pre-commit
    rev: v0.11.10
>>>>>>> fbde08b7
    hooks:
      # Run the linter.
      - id: ruff-check
        args: [ --fix ]
      # Run the formatter.
      - id: ruff-format<|MERGE_RESOLUTION|>--- conflicted
+++ resolved
@@ -16,40 +16,12 @@
       - id: trailing-whitespace
 
   - repo: https://github.com/pre-commit/mirrors-mypy
-<<<<<<< HEAD
-    rev: v1.11.1
-    hooks:
-      - id: mypy
-
-  - repo: https://github.com/PyCQA/isort
-    rev: 5.13.2
-    hooks:
-      - id: isort
-        args: ["--profile", "black"]
-
-  - repo: https://github.com/PyCQA/pylint
-    rev: v3.2.6
-    hooks:
-      - id: pylint
-        args: ["--rcfile=.pylintrc"]
-
-  - repo: https://github.com/PyCQA/flake8
-    rev: 7.1.1
-    hooks:
-      - id: flake8
-        additional_dependencies: [pep8-naming]
-        args: [--config=.flake8]
-
-  - repo: https://github.com/pycqa/pydocstyle
-    rev: 6.3.0
-=======
     rev: v1.15.0
     hooks:
       - id: mypy
 
   - repo: https://github.com/astral-sh/ruff-pre-commit
     rev: v0.11.10
->>>>>>> fbde08b7
     hooks:
       # Run the linter.
       - id: ruff-check
